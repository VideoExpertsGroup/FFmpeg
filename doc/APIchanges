Never assume the API of libav* to be stable unless at least 1 month has passed
since the last major version increase or the API was added.

The last version increases were:
libavcodec:    2014-08-09
libavdevice:   2014-08-09
libavfilter:   2014-08-09
libavformat:   2014-08-09
libavresample: 2014-08-09
libpostproc:   2014-08-09
libswresample: 2014-08-09
libswscale:    2014-08-09
libavutil:     2014-08-09


API changes, most recent first:

<<<<<<< HEAD
2015-xx-xx - xxxxxxx - lavc 56.51.100 - avcodec.h
  Add AV_PKT_DATA_QUALITY_STATS to export the quality value, PSNR, and pict_type
  of an AVPacket.

2015-07-16 - xxxxxxxx - lavc 56.49.100
  Add av_codec_get_codec_properties(), FF_CODEC_PROPERTY_LOSSLESS
  and FF_CODEC_PROPERTY_CLOSED_CAPTIONS
=======
2015-xx-xx - lavc 56.35.0 - avcodec.h
  xxxxxxxxx - Rename CODEC_FLAG* defines to AV_CODEC_FLAG*.
  xxxxxxxxx - Rename CODEC_CAP_* defines to AV_CODEC_CAP_*.
  xxxxxxxxx - Rename FF_INPUT_BUFFER_PADDING_SIZE and FF_MIN_BUFFER_SIZE
              to AV_INPUT_BUFFER_PADDING_SIZE and AV_INPUT_BUFFER_MIN_SIZE.

2015-xx-xx - xxxxxxx - lavc 56.33.0 - avcodec.h
  Add AV_PKT_DATA_QUALITY_FACTOR to export the quality value of an AVPacket.
>>>>>>> b94ec304

2015-xx-xx - xxxxxxx - lavu 56.15.0
  Add av_version_info().

-------- 8< --------- FFmpeg 2.7 was cut here -------- 8< ---------

2015-06-04 - cc17b43 - lswr  1.2.100
  Add swr_get_out_samples()

2015-05-27 - c312bfa - lavu 54.26.100 - cpu.h
  Add AV_CPU_FLAG_AVXSLOW.

2015-05-26 - 1fb9b2a - lavu 54.25.100 - rational.h
  Add av_q2intfloat().

2015-05-13 - cc48409 / e7c5e17 - lavc 56.39.100 / 56.23.0
  Add av_vda_default_init2.

2015-05-11 - 541d75f - lavf 56.33.100 - avformat.h
  Add AVOpenCallback AVFormatContext.open_cb

2015-05-07 - a7dd933 - 56.38.100 - avcodec.h
  Add av_packet_side_data_name().

2015-05-07 - 01e59d4 - 56.37.102 - avcodec.h
  Add FF_PROFILE_VP9_2 and FF_PROFILE_VP9_3.

2015-05-04 - 079b7f6 - 56.37.100 - avcodec.h
  Add FF_PROFILE_VP9_0 and FF_PROFILE_VP9_1.

2015-04-22 - 748d481 - lavf 56.31.100 - avformat.h
  Add AVFMT_FLAG_FAST_SEEK flag. Some formats (initially mp3) use it to enable
  fast, but inaccurate seeking.

2015-04-20 - 8e8219e / c253340 - lavu 54.23.100 / 54.12.0 - log.h
  Add AV_LOG_TRACE for extremely verbose debugging.

2015-04-02 - 26e0e393 - lavf 56.29.100 - avio.h
  Add AVIODirEntryType.AVIO_ENTRY_SERVER.
  Add AVIODirEntryType.AVIO_ENTRY_SHARE.
  Add AVIODirEntryType.AVIO_ENTRY_WORKGROUP.

2015-03-31 - 3188696 - lavu 54.22.100 - avstring.h
  Add av_append_path_component()

2015-03-27 - 184084c - lavf 56.27.100 - avio.h url.h
  New directory listing API.

  Add AVIODirEntryType enum.
  Add AVIODirEntry, AVIODirContext structures.
  Add avio_open_dir(), avio_read_dir(), avio_close_dir(), avio_free_directory_entry().
  Add ff_alloc_dir_entry().
  Extend URLProtocol with url_open_dir(), url_read_dir(), url_close_dir().

2015-03-29 - 268ff17 / c484561 - lavu 54.21.100 / 54.10.0 - pixfmt.h
  Add AV_PIX_FMT_MMAL for MMAL hardware acceleration.

2015-03-19 - 11fe56c - 56.29.100 / lavc 56.22.0
  Add FF_PROFILE_DTS_EXPRESS.

-------- 8< --------- FFmpeg 2.6 was cut here -------- 8< ---------

2015-03-04 - cca4476 - lavf 56.25.100
  Add avformat_flush()

2015-03-03 - 81a9126 - lavf 56.24.100
  Add avio_put_str16be()

2015-02-19 - 560eb71 / 31d2039 - lavc 56.23.100 / 56.13.0
  Add width, height, coded_width, coded_height and format to
  AVCodecParserContext.

2015-02-19 - e375511 / 5b1d9ce - lavu 54.19.100 / 54.9.0
  Add AV_PIX_FMT_QSV for QSV hardware acceleration.

2015-02-14 - ba22295 - lavc 56.21.102
  Deprecate VIMA decoder.

2015-01-27 - 62a82c6 / 728685f - lavc 56.21.100 / 56.12.0, lavu 54.18.100 / 54.8.0 - avcodec.h, frame.h
  Add AV_PKT_DATA_AUDIO_SERVICE_TYPE and AV_FRAME_DATA_AUDIO_SERVICE_TYPE for
  storing the audio service type as side data.

2015-01-16 - a47c933 - lavf 56.19.100 - avformat.h
  Add data_codec and data_codec_id for storing codec of data stream

2015-01-11 - 007c33d - lavd 56.4.100 - avdevice.h
  Add avdevice_list_input_sources().
  Add avdevice_list_output_sinks().

2014-12-25 - d7aaeea / c220a60 - lavc 56.19.100 / 56.10.0 - vdpau.h
  Add av_vdpau_get_surface_parameters().

2014-12-25 - ddb9a24 / 6c99c92 - lavc 56.18.100 / 56.9.0 - avcodec.h
  Add AV_HWACCEL_FLAG_ALLOW_HIGH_DEPTH flag to av_vdpau_bind_context().

2014-12-25 - d16079a / 57b6704 - lavc 56.17.100 / 56.8.0 - avcodec.h
  Add AVCodecContext.sw_pix_fmt.

2014-12-04 - 6e9ac02 - lavc 56.14.100 - dv_profile.h
  Add av_dv_codec_profile2().

-------- 8< --------- FFmpeg 2.5 was cut here -------- 8< ---------

2014-11-21 - ab922f9 - lavu 54.15.100 - dict.h
   Add av_dict_get_string().

2014-11-18 - a54a51c - lavu 54.14.100 - float_dsp.h
  Add avpriv_float_dsp_alloc().

2014-11-16 - 6690d4c3 - lavf 56.13.100 - avformat.h
  Add AVStream.recommended_encoder_configuration with accessors.

2014-11-16 - bee5844d - lavu 54.13.100 - opt.h
  Add av_opt_serialize().

2014-11-16 - eec69332 - lavu 54.12.100 - opt.h
  Add av_opt_is_set_to_default().

2014-11-06 - 44fa267 / 5e80fb7 - lavc 56.11.100 / 56.6.0 - vorbis_parser.h
  Add a public API for parsing vorbis packets.

2014-10-15 - 17085a0 / 7ea1b34 - lavc 56.7.100 / 56.5.0 - avcodec.h
  Replace AVCodecContext.time_base used for decoding
  with AVCodecContext.framerate.

2014-10-15 - 51c810e / d565fef1 - lavc 56.6.100 / 56.4.0 - avcodec.h
  Add AV_HWACCEL_FLAG_IGNORE_LEVEL flag to av_vdpau_bind_context().

2014-10-13 - da21895 / 2df0c32e - lavc 56.5.100 / 56.3.0 - avcodec.h
  Add AVCodecContext.initial_padding. Deprecate the use of AVCodecContext.delay
  for audio encoding.

2014-10-08 - bb44f7d / 5a419b2 - lavu 54.10.100 / 54.4.0 - pixdesc.h
  Add API to return the name of frame and context color properties.

2014-10-06 - a61899a / e3e158e - lavc 56.3.100 / 56.2.0 - vdpau.h
  Add av_vdpau_bind_context(). This function should now be used for creating
  (or resetting) a AVVDPAUContext instead of av_vdpau_alloc_context().

2014-10-02 - cdd6f05 - lavc 56.2.100 - avcodec.h
2014-10-02 - cdd6f05 - lavu 54.9.100 - frame.h
  Add AV_FRAME_DATA_SKIP_SAMPLES. Add lavc CODEC_FLAG2_SKIP_MANUAL and
  AVOption "skip_manual", which makes lavc export skip information via
  AV_FRAME_DATA_SKIP_SAMPLES AVFrame side data, instead of skipping and
  discarding samples automatically.

2014-10-02 - 0d92b0d - lavu 54.8.100 - avstring.h
  Add av_match_list()

2014-09-24 - ac68295 - libpostproc 53.1.100
  Add visualization support

2014-09-19 - 6edd6a4 - lavc 56.1.101 - dv_profile.h
  deprecate avpriv_dv_frame_profile2(), which was made public by accident.


-------- 8< --------- FFmpeg 2.4 was cut here -------- 8< ---------

2014-08-25 - 215db29 / b263f8f - lavf 56.3.100 / 56.3.0 - avformat.h
  Add AVFormatContext.max_ts_probe.

2014-08-28 - f30a815 / 9301486 - lavc 56.1.100 / 56.1.0 - avcodec.h
  Add AV_PKT_DATA_STEREO3D to export container-level stereo3d information.

2014-08-23 - 8fc9bd0 - lavu 54.7.100 - dict.h
  AV_DICT_DONT_STRDUP_KEY and AV_DICT_DONT_STRDUP_VAL arguments are now
  freed even on error. This is consistent with the behaviour all users
  of it we could find expect.

2014-08-21 - 980a5b0 - lavu 54.6.100 - frame.h motion_vector.h
  Add AV_FRAME_DATA_MOTION_VECTORS side data and AVMotionVector structure

2014-08-16 - b7d5e01 - lswr 1.1.100 - swresample.h
  Add AVFrame based API

2014-08-16 - c2829dc - lavu 54.4.100 - dict.h
  Add av_dict_set_int helper function.

2014-08-13 - c8571c6 / 8ddc326 - lavu 54.3.100 / 54.3.0 - mem.h
  Add av_strndup().

2014-08-13 - 2ba4577 / a8c104a - lavu 54.2.100 / 54.2.0 - opt.h
  Add av_opt_get_dict_val/set_dict_val with AV_OPT_TYPE_DICT to support
  dictionary types being set as options.

2014-08-13 - afbd4b8 - lavf 56.01.0 - avformat.h
  Add AVFormatContext.event_flags and AVStream.event_flags for signaling to
  the user when events happen in the file/stream.

2014-08-10 - 78eaaa8 / fb1ddcd - lavr 2.1.0 - avresample.h
  Add avresample_convert_frame() and avresample_config().

2014-08-10 - 78eaaa8 / fb1ddcd - lavu 54.1.100 / 54.1.0 - error.h
  Add AVERROR_INPUT_CHANGED and AVERROR_OUTPUT_CHANGED.

2014-08-08 - 3841f2a / d35b94f - lavc 55.73.102 / 55.57.4 - avcodec.h
  Deprecate FF_IDCT_XVIDMMX define and xvidmmx idct option.
  Replaced by FF_IDCT_XVID and xvid respectively.

2014-08-08 - 5c3c671 - lavf 55.53.100 - avio.h
  Add avio_feof() and deprecate url_feof().

2014-08-07 - bb78903 - lsws 2.1.3 - swscale.h
  sws_getContext is not going to be removed in the future.

2014-08-07 - a561662 / ad1ee5f - lavc 55.73.101 / 55.57.3 - avcodec.h
  reordered_opaque is not going to be removed in the future.

2014-08-02 - 28a2107 - lavu 52.98.100 - pixelutils.h
  Add pixelutils API with SAD functions

2014-08-04 - 6017c98 / e9abafc - lavu 52.97.100 / 53.22.0 - pixfmt.h
  Add AV_PIX_FMT_YA16 pixel format for 16 bit packed gray with alpha.

2014-08-04 - 4c8bc6f / e96c3b8 - lavu 52.96.101 / 53.21.1 - avstring.h
  Rename AV_PIX_FMT_Y400A to AV_PIX_FMT_YA8 to better identify the format.
  An alias pixel format and color space name are provided for compatibility.

2014-08-04 - 073c074 / d2962e9 - lavu 52.96.100 / 53.21.0 - pixdesc.h
  Support name aliases for pixel formats.

2014-08-03 - 71d008e / 1ef9e83 - lavc 55.72.101 / 55.57.2 - avcodec.h
2014-08-03 - 71d008e / 1ef9e83 - lavu 52.95.100 / 53.20.0 - frame.h
  Deprecate AVCodecContext.dtg_active_format and use side-data instead.

2014-08-03 - e680c73 - lavc 55.72.100 - avcodec.h
  Add get_pixels() to AVDCT

2014-08-03 - 9400603 / 9f17685 - lavc 55.71.101 / 55.57.1 - avcodec.h
  Deprecate unused FF_IDCT_IPP define and ipp avcodec option.
  Deprecate unused FF_DEBUG_PTS define and pts avcodec option.
  Deprecate unused FF_CODER_TYPE_DEFLATE define and deflate avcodec option.
  Deprecate unused FF_DCT_INT define and int avcodec option.
  Deprecate unused avcodec option scenechange_factor.

2014-07-30 - ba3e331 - lavu 52.94.100 - frame.h
  Add av_frame_side_data_name()

2014-07-29 - 80a3a66 / 3a19405 - lavf 56.01.100 / 56.01.0 - avformat.h
  Add mime_type field to AVProbeData, which now MUST be initialized in
  order to avoid uninitialized reads of the mime_type pointer, likely
  leading to crashes.
  Typically, this means you will do 'AVProbeData pd = { 0 };' instead of
  'AVProbeData pd;'.

2014-07-29 - 31e0b5d / 69e7336 - lavu 52.92.100 / 53.19.0 - avstring.h
  Make name matching function from lavf public as av_match_name().

2014-07-28 - 2e5c8b0 / c5fca01 - lavc 55.71.100 / 55.57.0 - avcodec.h
  Add AV_CODEC_PROP_REORDER to mark codecs supporting frame reordering.

2014-07-27 - ff9a154 - lavf 55.50.100 - avformat.h
  New field int64_t probesize2 instead of deprecated
  field int probesize.

2014-07-27 - 932ff70 - lavc 55.70.100 - avdct.h
  Add AVDCT / avcodec_dct_alloc() / avcodec_dct_init().

2014-07-23 - 8a4c086 - lavf 55.49.100 - avio.h
  Add avio_read_to_bprint()


-------- 8< --------- FFmpeg 2.3 was cut here -------- 8< ---------

2014-07-14 - 62227a7 - lavf 55.47.100 - avformat.h
  Add av_stream_get_parser()

2014-07-09 - c67690f / a54f03b - lavu 52.92.100 / 53.18.0 - display.h
  Add av_display_matrix_flip() to flip the transformation matrix.

2014-07-09 - 1b58f13 / f6ee61f - lavc 55.69.100 / 55.56.0 - dv_profile.h
  Add a public API for DV profile handling.

2014-06-20 - 0dceefc / 9e500ef - lavu 52.90.100 / 53.17.0 - imgutils.h
  Add av_image_check_sar().

2014-06-20 - 4a99333 / 874390e - lavc 55.68.100 / 55.55.0 - avcodec.h
  Add av_packet_rescale_ts() to simplify timestamp conversion.

2014-06-18 - ac293b6 / 194be1f - lavf 55.44.100 / 55.20.0 - avformat.h
  The proper way for providing a hint about the desired timebase to the muxers
  is now setting AVStream.time_base, instead of AVStream.codec.time_base as was
  done previously. The old method is now deprecated.

2014-06-11 - 67d29da - lavc 55.66.101 - avcodec.h
  Increase FF_INPUT_BUFFER_PADDING_SIZE to 32 due to some corner cases needing
  it

2014-06-10 - 5482780 - lavf 55.43.100 - avformat.h
  New field int64_t max_analyze_duration2 instead of deprecated
  int max_analyze_duration.

2014-05-30 - 00759d7 - lavu 52.89.100 - opt.h
  Add av_opt_copy()

2014-06-01 - 03bb99a / 0957b27 - lavc 55.66.100 / 55.54.0 - avcodec.h
  Add AVCodecContext.side_data_only_packets to allow encoders to output packets
  with only side data. This option may become mandatory in the future, so all
  users are recommended to update their code and enable this option.

2014-06-01 - 6e8e9f1 / 8c02adc - lavu 52.88.100 / 53.16.0 - frame.h, pixfmt.h
  Move all color-related enums (AVColorPrimaries, AVColorSpace, AVColorRange,
  AVColorTransferCharacteristic, and AVChromaLocation) inside lavu.
  And add AVFrame fields for them.

2014-05-29 - bdb2e80 / b2d4565 - lavr 1.3.0 - avresample.h
  Add avresample_max_output_samples

2014-05-28 - d858ee7 / 6d21259 - lavf 55.42.100 / 55.19.0 - avformat.h
  Add strict_std_compliance and related AVOptions to support experimental
  muxing.

2014-05-26 - 55cc60c - lavu 52.87.100 - threadmessage.h
  Add thread message queue API.

2014-05-26 - c37d179 - lavf 55.41.100 - avformat.h
  Add format_probesize to AVFormatContext.

2014-05-20 - 7d25af1 / c23c96b - lavf 55.39.100 / 55.18.0 - avformat.h
  Add av_stream_get_side_data() to access stream-level side data
  in the same way as av_packet_get_side_data().

2014-05-20 - 7336e39 - lavu 52.86.100 - fifo.h
  Add av_fifo_alloc_array() function.

2014-05-19 - ef1d4ee / bddd8cb - lavu 52.85.100 / 53.15.0 - frame.h, display.h
  Add AV_FRAME_DATA_DISPLAYMATRIX for exporting frame-level
  spatial rendering on video frames for proper display.

2014-05-19 - ef1d4ee / bddd8cb - lavc 55.64.100 / 55.53.0 - avcodec.h
  Add AV_PKT_DATA_DISPLAYMATRIX for exporting packet-level
  spatial rendering on video frames for proper display.

2014-05-19 - 999a99c / a312f71 - lavf 55.38.101 / 55.17.1 - avformat.h
  Deprecate AVStream.pts and the AVFrac struct, which was its only use case.
  See use av_stream_get_end_pts()

2014-05-18 - 68c0518 / fd05602 - lavc 55.63.100 / 55.52.0 - avcodec.h
  Add avcodec_free_context(). From now on it should be used for freeing
  AVCodecContext.

2014-05-17 - 0eec06e / 1bd0bdc - lavu 52.84.100 / 54.5.0 - time.h
  Add av_gettime_relative() av_gettime_relative_is_monotonic()

2014-05-15 - eacf7d6 / 0c1959b - lavf 55.38.100 / 55.17.0 - avformat.h
  Add AVFMT_FLAG_BITEXACT flag. Muxers now use it instead of checking
  CODEC_FLAG_BITEXACT on the first stream.

2014-05-15 - 96cb4c8 - lswr 0.19.100 - swresample.h
  Add swr_close()

2014-05-11 - 14aef38 / 66e6c8a - lavu 52.83.100 / 53.14.0 - pixfmt.h
  Add AV_PIX_FMT_VDA for new-style VDA acceleration.

2014-05-07 - 351f611 - lavu 52.82.100 - fifo.h
  Add av_fifo_freep() function.

2014-05-02 - ba52fb11 - lavu 52.81.100 - opt.h
  Add av_opt_set_dict2() function.

2014-05-01 - e77b985 / a2941c8 - lavc 55.60.103 / 55.50.3 - avcodec.h
  Deprecate CODEC_FLAG_MV0. It is replaced by the flag "mv0" in the
  "mpv_flags" private option of the mpegvideo encoders.

2014-05-01 - e40ae8c / 6484149 - lavc 55.60.102 / 55.50.2 - avcodec.h
  Deprecate CODEC_FLAG_GMC. It is replaced by the "gmc" private option of the
  libxvid encoder.

2014-05-01 - 1851643 / b2c3171 - lavc 55.60.101 / 55.50.1 - avcodec.h
  Deprecate CODEC_FLAG_NORMALIZE_AQP. It is replaced by the flag "naq" in the
  "mpv_flags" private option of the mpegvideo encoders.

2014-05-01 - cac07d0 / 5fcceda - avcodec.h
  Deprecate CODEC_FLAG_INPUT_PRESERVED. Its functionality is replaced by passing
  reference-counted frames to encoders.

2014-04-30 - 617e866 - lavu 52.81.100 - pixdesc.h
  Add av_find_best_pix_fmt_of_2(), av_get_pix_fmt_loss()
  Deprecate avcodec_get_pix_fmt_loss(), avcodec_find_best_pix_fmt_of_2()

2014-04-29 - 1bf6396 - lavc 55.60.100 - avcodec.h
  Add AVCodecDescriptor.mime_types field.

2014-04-29 - b804eb4 - lavu 52.80.100 - hash.h
  Add av_hash_final_bin(), av_hash_final_hex() and av_hash_final_b64().

2014-03-07 - 8b2a130 - lavc 55.50.0 / 55.53.100 - dxva2.h
  Add FF_DXVA2_WORKAROUND_INTEL_CLEARVIDEO for old Intel GPUs.

2014-04-22 - 502512e /dac7e8a - lavu 53.13.0 / 52.78.100 - avutil.h
  Add av_get_time_base_q().

2014-04-17 - a8d01a7 / 0983d48 - lavu 53.12.0 / 52.77.100 - crc.h
  Add AV_CRC_16_ANSI_LE crc variant.

2014-04-15 - ef818d8 - lavf 55.37.101 - avformat.h
  Add av_format_inject_global_side_data()

2014-04-12 - 4f698be - lavu 52.76.100 - log.h
  Add av_log_get_flags()

2014-04-11 - 6db42a2b - lavd 55.12.100 - avdevice.h
  Add avdevice_capabilities_create() function.
  Add avdevice_capabilities_free() function.

2014-04-07 - 0a1cc04 / 8b17243 - lavu 52.75.100 / 53.11.0 - pixfmt.h
  Add AV_PIX_FMT_YVYU422 pixel format.

2014-04-04 - c1d0536 / 8542f9c - lavu 52.74.100 / 53.10.0 - replaygain.h
  Full scale for peak values is now 100000 (instead of UINT32_MAX) and values
  may overflow.

2014-04-03 - c16e006 / 7763118 - lavu 52.73.100 / 53.9.0 - log.h
  Add AV_LOG(c) macro to have 256 color debug messages.

2014-04-03 - eaed4da9 - lavu 52.72.100 - opt.h
  Add AV_OPT_MULTI_COMPONENT_RANGE define to allow return
  multi-component option ranges.

2014-03-29 - cd50a44b - lavu 52.70.100 - mem.h
  Add av_dynarray_add_nofree() function.

2014-02-24 - 3e1f241 / d161ae0 - lavu 52.69.100 / 53.8.0 - frame.h
  Add av_frame_remove_side_data() for removing a single side data
  instance from a frame.

2014-03-24 - 83e8978 / 5a7e35d - lavu 52.68.100 / 53.7.0 - frame.h, replaygain.h
  Add AV_FRAME_DATA_REPLAYGAIN for exporting replaygain tags.
  Add a new header replaygain.h with the AVReplayGain struct.

2014-03-24 - 83e8978 / 5a7e35d - lavc 55.54.100 / 55.36.0 - avcodec.h
  Add AV_PKT_DATA_REPLAYGAIN for exporting replaygain tags.

2014-03-24 - 595ba3b / 25b3258 - lavf 55.35.100 / 55.13.0 - avformat.h
  Add AVStream.side_data and AVStream.nb_side_data for exporting stream-global
  side data (e.g. replaygain tags, video rotation)

2014-03-24 - bd34e26 / 0e2c3ee - lavc 55.53.100 / 55.35.0 - avcodec.h
  Give the name AVPacketSideData to the previously anonymous struct used for
  AVPacket.side_data.


-------- 8< --------- FFmpeg 2.2 was cut here -------- 8< ---------

2014-03-18 - 37c07d4 - lsws 2.5.102
  Make gray16 full-scale.

2014-03-16 - 6b1ca17 / 1481d24 - lavu 52.67.100 / 53.6.0 - pixfmt.h
  Add RGBA64_LIBAV pixel format and variants for compatibility

2014-03-11 - 3f3229c - lavf 55.34.101 - avformat.h
  Set AVFormatContext.start_time_realtime when demuxing.

2014-03-03 - 06fed440 - lavd 55.11.100 - avdevice.h
  Add av_input_audio_device_next().
  Add av_input_video_device_next().
  Add av_output_audio_device_next().
  Add av_output_video_device_next().

2014-02-24 - fff5262 / 1155fd0 - lavu 52.66.100 / 53.5.0 - frame.h
  Add av_frame_copy() for copying the frame data.

2014-02-24 - a66be60 - lswr 0.18.100 - swresample.h
  Add swr_is_initialized() for checking whether a resample context is initialized.

2014-02-22 - 5367c0b / 7e86c27 - lavr 1.2.0 - avresample.h
  Add avresample_is_open() for checking whether a resample context is open.

2014-02-19 - 6a24d77 / c3ecd96 - lavu 52.65.100 / 53.4.0  - opt.h
  Add AV_OPT_FLAG_EXPORT and AV_OPT_FLAG_READONLY to mark options meant (only)
  for reading.

2014-02-19 - f4c8d00 / 6bb8720 - lavu 52.64.101 / 53.3.1 - opt.h
  Deprecate unused AV_OPT_FLAG_METADATA.

2014-02-16 - 81c3f81 - lavd 55.10.100 - avdevice.h
  Add avdevice_list_devices() and avdevice_free_list_devices()

2014-02-16 - db3c970 - lavf 55.33.100 - avio.h
  Add avio_find_protocol_name() to find out the name of the protocol that would
  be selected for a given URL.

2014-02-15 - a2bc6c1 / c98f316 - lavu 52.64.100 / 53.3.0 - frame.h
  Add AV_FRAME_DATA_DOWNMIX_INFO value to the AVFrameSideDataType enum and
  downmix_info.h API, which identify downmix-related metadata.

2014-02-11 - 1b05ac2 - lavf 55.32.100 - avformat.h
  Add av_write_uncoded_frame() and av_interleaved_write_uncoded_frame().

2014-02-04 - 3adb5f8 / d9ae103 - lavf 55.30.100 / 55.11.0 - avformat.h
  Add AVFormatContext.max_interleave_delta for controlling amount of buffering
  when interleaving.

2014-02-02 - 5871ee5 - lavf 55.29.100 - avformat.h
  Add output_ts_offset muxing option to AVFormatContext.

2014-01-27 - 102bd64 - lavd 55.7.100 - avdevice.h
                       lavf 55.28.100 - avformat.h
  Add avdevice_dev_to_app_control_message() function.

2014-01-27 - 7151411 - lavd 55.6.100 - avdevice.h
                       lavf 55.27.100 - avformat.h
  Add avdevice_app_to_dev_control_message() function.

2014-01-24 - 86bee79 - lavf 55.26.100 - avformat.h
  Add AVFormatContext option metadata_header_padding to allow control over the
  amount of padding added.

2014-01-20 - eef74b2 / 93c553c - lavc 55.48.102 / 55.32.1 - avcodec.h
  Edges are not required anymore on video buffers allocated by get_buffer2()
  (i.e. as if the CODEC_FLAG_EMU_EDGE flag was always on). Deprecate
  CODEC_FLAG_EMU_EDGE and avcodec_get_edge_width().

2014-01-19 - 1a193c4 - lavf 55.25.100 - avformat.h
  Add avformat_get_mov_video_tags() and avformat_get_mov_audio_tags().

2014-01-19 - 3532dd5 - lavu 52.63.100 - rational.h
  Add av_make_q() function.

2014-01-05 - 4cf4da9 / 5b4797a - lavu 52.62.100 / 53.2.0 - frame.h
  Add AV_FRAME_DATA_MATRIXENCODING value to the AVFrameSideDataType enum, which
  identifies AVMatrixEncoding data.

2014-01-05 - 751385f / 5c437fb - lavu 52.61.100 / 53.1.0 - channel_layout.h
  Add values for various Dolby flags to the AVMatrixEncoding enum.

2014-01-04 - b317f94 - lavu 52.60.100 - mathematics.h
  Add av_add_stable() function.

2013-12-22 - 911676c - lavu 52.59.100 - avstring.h
  Add av_strnlen() function.

2013-12-09 - 64f73ac - lavu 52.57.100 - opencl.h
  Add av_opencl_benchmark() function.

2013-11-30 - 82b2e9c - lavu 52.56.100 - ffversion.h
  Moves version.h to libavutil/ffversion.h.
  Install ffversion.h and make it public.

2013-12-11 - 29c83d2 / b9fb59d,409a143 / 9431356,44967ab / d7b3ee9 - lavc 55.45.101 / 55.28.1 - avcodec.h
  av_frame_alloc(), av_frame_unref() and av_frame_free() now can and should be
  used instead of avcodec_alloc_frame(), avcodec_get_frame_defaults() and
  avcodec_free_frame() respectively. The latter three functions are deprecated.

2013-12-09 - 7a60348 / 7e244c6- - lavu 52.58.100 / 52.20.0 - frame.h
  Add AV_FRAME_DATA_STEREO3D value to the AVFrameSideDataType enum and
  stereo3d.h API, that identify codec-independent stereo3d information.

2013-11-26 - 625b290 / 1eaac1d- - lavu 52.55.100 / 52.19.0 - frame.h
  Add AV_FRAME_DATA_A53_CC value to the AVFrameSideDataType enum, which
  identifies ATSC A53 Part 4 Closed Captions data.

2013-11-22 - 6859065 - lavu 52.54.100 - avstring.h
  Add av_utf8_decode() function.

2013-11-22 - fb7d70c - lavc 55.44.100 - avcodec.h
  Add HEVC profiles

2013-11-20 - c28b61c - lavc 55.44.100 - avcodec.h
  Add av_packet_{un,}pack_dictionary()
  Add AV_PKT_METADATA_UPDATE side data type, used to transmit key/value
  strings between a stream and the application.

2013-11-14 - 7c888ae / cce3e0a - lavu 52.53.100 / 52.18.0 - mem.h
  Move av_fast_malloc() and av_fast_realloc() for libavcodec to libavutil.

2013-11-14 - b71e4d8 / 8941971 - lavc 55.43.100 / 55.27.0 - avcodec.h
  Deprecate AVCodecContext.error_rate, it is replaced by the 'error_rate'
  private option of the mpegvideo encoder family.

2013-11-14 - 31c09b7 / 728c465 - lavc 55.42.100 / 55.26.0 - vdpau.h
  Add av_vdpau_get_profile().
  Add av_vdpau_alloc_context(). This function must from now on be
  used for allocating AVVDPAUContext.

2013-11-04 - be41f21 / cd8f772 - lavc 55.41.100 / 55.25.0 - avcodec.h
                       lavu 52.51.100 - frame.h
  Add ITU-R BT.2020 and other not yet included values to color primaries,
  transfer characteristics and colorspaces.

2013-11-04 - 85cabf1 - lavu 52.50.100 - avutil.h
  Add av_fopen_utf8()

2013-10-31 - 78265fc / 28096e0 - lavu 52.49.100 / 52.17.0 - frame.h
  Add AVFrame.flags and AV_FRAME_FLAG_CORRUPT.


-------- 8< --------- FFmpeg 2.1 was cut here -------- 8< ---------

2013-10-27 - dbe6f9f - lavc 55.39.100 - avcodec.h
  Add CODEC_CAP_DELAY support to avcodec_decode_subtitle2.

2013-10-27 - d61617a - lavu 52.48.100 - parseutils.h
  Add av_get_known_color_name().

2013-10-17 - 8696e51 - lavu 52.47.100 - opt.h
  Add AV_OPT_TYPE_CHANNEL_LAYOUT and channel layout option handlers
  av_opt_get_channel_layout() and av_opt_set_channel_layout().

2013-10-06 - ccf96f8 -libswscale 2.5.101 - options.c
  Change default scaler to bicubic

2013-10-03 - e57dba0 - lavc 55.34.100 - avcodec.h
  Add av_codec_get_max_lowres()

2013-10-02 - 5082fcc - lavf 55.19.100 - avformat.h
  Add audio/video/subtitle AVCodec fields to AVFormatContext to force specific
  decoders

2013-09-28 - 7381d31 / 0767bfd - lavfi 3.88.100 / 3.11.0 - avfilter.h
  Add AVFilterGraph.execute and AVFilterGraph.opaque for custom slice threading
  implementations.

2013-09-21 - 85f8a3c / e208e6d - lavu 52.46.100 / 52.16.0 - pixfmt.h
  Add interleaved 4:2:2 8/10-bit formats AV_PIX_FMT_NV16 and
  AV_PIX_FMT_NV20.

2013-09-16 - c74c3fb / 3feb3d6 - lavu 52.44.100 / 52.15.0 - mem.h
  Add av_reallocp.

2013-09-04 - 3e1f507 - lavc 55.31.101 - avcodec.h
  avcodec_close() argument can be NULL.

2013-09-04 - 36cd017a - lavf 55.16.101 - avformat.h
  avformat_close_input() argument can be NULL and point on NULL.

2013-08-29 - e31db62 - lavf 55.15.100 - avformat.h
  Add av_format_get_probe_score().

2013-08-15 - 1e0e193 - lsws 2.5.100 -
  Add a sws_dither AVOption, allowing to set the dither algorithm used

2013-08-11 - d404fe35 - lavc 55.27.100 - vdpau.h
  Add a render2 alternative to the render callback function.

2013-08-11 - af05edc - lavc 55.26.100 - vdpau.h
  Add allocation function for AVVDPAUContext, allowing
  to extend it in the future without breaking ABI/API.

2013-08-10 - 67a580f / 5a9a9d4 - lavc 55.25.100 / 55.16.0 - avcodec.h
  Extend AVPacket API with av_packet_unref, av_packet_ref,
  av_packet_move_ref, av_packet_copy_props, av_packet_free_side_data.

2013-08-05 - 9547e3e / f824535 - lavc 55.22.100 / 55.13.0 - avcodec.h
  Deprecate the bitstream-related members from struct AVVDPAUContext.
  The bitstream buffers no longer need to be explicitly freed.

2013-08-05 - 3b805dc / 549294f - lavc 55.21.100 / 55.12.0 - avcodec.h
  Deprecate the CODEC_CAP_HWACCEL_VDPAU codec capability. Use CODEC_CAP_HWACCEL
  and select the AV_PIX_FMT_VDPAU format with get_format() instead.

2013-08-05 - 4ee0984 / a0ad5d0 - lavu 52.41.100 / 52.14.0 - pixfmt.h
  Deprecate AV_PIX_FMT_VDPAU_*. Use AV_PIX_FMT_VDPAU instead.

2013-08-02 - 82fdfe8 / a8b1927 - lavc 55.20.100 / 55.11.0 - avcodec.h
  Add output_picture_number to AVCodecParserContext.

2013-07-23 - abc8110 - lavc 55.19.100 - avcodec.h
  Add avcodec_chroma_pos_to_enum()
  Add avcodec_enum_to_chroma_pos()


-------- 8< --------- FFmpeg 2.0 was cut here -------- 8< ---------

2013-07-03 - 838bd73 - lavfi 3.78.100 - avfilter.h
  Deprecate avfilter_graph_parse() in favor of the equivalent
  avfilter_graph_parse_ptr().

2013-06-24 - af5f9c0 / 95d5246 - lavc 55.17.100 / 55.10.0 - avcodec.h
  Add MPEG-2 AAC profiles

2013-06-25 - af5f9c0 / 95d5246 - lavf 55.10.100 - avformat.h
  Add AV_DISPOSITION_* flags to indicate text track kind.

2013-06-15 - 99b8cd0 - lavu 52.36.100
  Add AVRIPEMD:
   av_ripemd_alloc()
   av_ripemd_init()
   av_ripemd_update()
   av_ripemd_final()

2013-06-04 - 30b491f / fc962d4 - lavu 52.35.100 / 52.13.0 - mem.h
  Add av_realloc_array and av_reallocp_array

2013-05-30 - 682b227 - lavu 52.35.100
  Add AVSHA512:
   av_sha512_alloc()
   av_sha512_init()
   av_sha512_update()
   av_sha512_final()

2013-05-24 - 8d4e969 / 129bb23 - lavfi 3.10.0 / 3.70.100 - avfilter.h
  Add support for slice multithreading to lavfi. Filters supporting threading
  are marked with AVFILTER_FLAG_SLICE_THREADS.
  New fields AVFilterContext.thread_type, AVFilterGraph.thread_type and
  AVFilterGraph.nb_threads (accessible directly or through AVOptions) may be
  used to configure multithreading.

2013-05-24 - fe40a9f / 2a6eaea - lavu 52.12.0 / 52.34.100 - cpu.h
  Add av_cpu_count() function for getting the number of logical CPUs.

2013-05-24 - 0c25c39 / b493847 - lavc 55.7.0 / 55.12.100 - avcodec.h
  Add picture_structure to AVCodecParserContext.

2013-05-17 - 3a751ea - lavu 52.33.100 - opt.h
  Add AV_OPT_TYPE_COLOR value to AVOptionType enum.

2013-05-13 - e398416 - lavu 52.31.100 - mem.h
  Add av_dynarray2_add().

2013-05-12 - 1776177 - lavfi 3.65.100
  Add AVFILTER_FLAG_SUPPORT_TIMELINE* filter flags.

2013-04-19 - 380cfce - lavc 55.4.100
  Add AV_CODEC_PROP_TEXT_SUB property for text based subtitles codec.

2013-04-18 - 7c1a002 - lavf 55.3.100
  The matroska demuxer can now output proper verbatim ASS packets. It will
  become the default starting lavf 56.0.100.

2013-04-10 - af0d270 - lavu 25.26.100 - avutil.h,opt.h
  Add av_int_list_length()
  and av_opt_set_int_list().

2013-03-30 - 5c73645 - lavu 52.24.100 - samplefmt.h
  Add av_samples_alloc_array_and_samples().

2013-03-29 - ef7b6b4 - lavf 55.1.100 - avformat.h
  Add av_guess_frame_rate()

2013-03-20 - 8d928a9 - lavu 52.22.100 - opt.h
  Add AV_OPT_TYPE_DURATION value to AVOptionType enum.

2013-03-17 - 7aa9af5 - lavu 52.20.100 - opt.h
  Add AV_OPT_TYPE_VIDEO_RATE value to AVOptionType enum.


-------- 8< --------- FFmpeg 1.2 was cut here -------- 8< ---------

2013-03-07 - 9767ec6 - lavu 52.18.100 - avstring.h,bprint.h
  Add av_escape() and av_bprint_escape() API.

2013-02-24 - b59cd08 - lavfi 3.41.100 - buffersink.h
  Add sample_rates field to AVABufferSinkParams.

2013-01-17 - a1a707f - lavf 54.61.100
  Add av_codec_get_tag2().

2013-01-01 - 2eb2e17 - lavfi 3.34.100
  Add avfilter_get_audio_buffer_ref_from_arrays_channels.


-------- 8< --------- FFmpeg 1.1 was cut here -------- 8< ---------

2012-12-20 - 34de47aa - lavfi 3.29.100 - avfilter.h
  Add AVFilterLink.channels, avfilter_link_get_channels()
  and avfilter_ref_get_channels().

2012-12-15 - 96d815fc - lavc 54.80.100 - avcodec.h
  Add pkt_size field to AVFrame.

2012-11-25 - c70ec631 - lavu 52.9.100 - opt.h
  Add the following convenience functions to opt.h:
   av_opt_get_image_size
   av_opt_get_pixel_fmt
   av_opt_get_sample_fmt
   av_opt_set_image_size
   av_opt_set_pixel_fmt
   av_opt_set_sample_fmt

2012-11-17 - 4cd74c81 - lavu 52.8.100 - bprint.h
  Add av_bprint_strftime().

2012-11-15 - 92648107 - lavu 52.7.100 - opt.h
  Add av_opt_get_key_value().

2012-11-13 - 79456652 - lavfi 3.23.100 - avfilter.h
  Add channels field to AVFilterBufferRefAudioProps.

2012-11-03 - 481fdeee - lavu 52.3.100 - opt.h
  Add AV_OPT_TYPE_SAMPLE_FMT value to AVOptionType enum.

2012-10-21 - 6fb2fd8 - lavc  54.68.100 - avcodec.h
                       lavfi  3.20.100 - avfilter.h
  Add AV_PKT_DATA_STRINGS_METADATA side data type, used to transmit key/value
  strings between AVPacket and AVFrame, and add metadata field to
  AVCodecContext (which shall not be accessed by users; see AVFrame metadata
  instead).

2012-09-27 - a70b493 - lavd 54.3.100 - version.h
  Add LIBAVDEVICE_IDENT symbol.

2012-09-27 - a70b493 - lavfi 3.18.100 - version.h
  Add LIBAVFILTER_IDENT symbol.

2012-09-27 - a70b493 - libswr 0.16.100 - version.h
  Add LIBSWRESAMPLE_VERSION, LIBSWRESAMPLE_BUILD
  and LIBSWRESAMPLE_IDENT symbols.


-------- 8< --------- FFmpeg 1.0 was cut here -------- 8< ---------

2012-09-06 - 29e972f - lavu 51.72.100 - parseutils.h
  Add av_small_strptime() time parsing function.

  Can be used as a stripped-down replacement for strptime(), on
  systems which do not support it.

2012-08-25 - 2626cc4 - lavf 54.28.100
  Matroska demuxer now identifies SRT subtitles as AV_CODEC_ID_SUBRIP instead
  of AV_CODEC_ID_TEXT.

2012-08-13 - 5c0d8bc - lavfi 3.8.100 - avfilter.h
  Add avfilter_get_class() function, and priv_class field to AVFilter
  struct.

2012-08-12 - a25346e - lavu 51.69.100 - opt.h
  Add AV_OPT_FLAG_FILTERING_PARAM symbol in opt.h.

2012-07-31 - 23fc4dd - lavc 54.46.100
  Add channels field to AVFrame.

2012-07-30 - f893904 - lavu 51.66.100
  Add av_get_channel_description()
  and av_get_standard_channel_layout() functions.

2012-07-21 - 016a472 - lavc 54.43.100
  Add decode_error_flags field to AVFrame.

2012-07-20 - b062936 - lavf 54.18.100
  Add avformat_match_stream_specifier() function.

2012-07-14 - f49ec1b - lavc 54.38.100 - avcodec.h
  Add metadata to AVFrame, and the accessor functions
  av_frame_get_metadata() and av_frame_set_metadata().

2012-07-10 - 0e003d8 - lavc 54.33.100
  Add av_fast_padded_mallocz().

2012-07-10 - 21d5609 - lavfi 3.2.0 - avfilter.h
  Add init_opaque() callback to AVFilter struct.

2012-06-26 - e6674e4 - lavu 51.63.100 - imgutils.h
  Add functions to libavutil/imgutils.h:
  av_image_get_buffer_size()
  av_image_fill_arrays()
  av_image_copy_to_buffer()

2012-06-24 - c41899a - lavu 51.62.100 - version.h
  version moved from avutil.h to version.h

2012-04-11 - 359abb1 - lavu 51.58.100 - error.h
  Add av_make_error_string() and av_err2str() utilities to
  libavutil/error.h.

2012-06-05 - 62b39d4 - lavc 54.24.100
  Add pkt_duration field to AVFrame.

2012-05-24 - f2ee065 - lavu 51.54.100
  Move AVPALETTE_SIZE and AVPALETTE_COUNT macros from
  libavcodec/avcodec.h to libavutil/pixfmt.h.

2012-05-14 - 94a9ac1 - lavf 54.5.100
  Add av_guess_sample_aspect_ratio() function.

2012-04-20 - 65fa7bc - lavfi 2.70.100
  Add avfilter_unref_bufferp() to avfilter.h.

2012-04-13 - 162e400 - lavfi 2.68.100
  Install libavfilter/asrc_abuffer.h public header.

2012-03-26 - a67d9cf - lavfi 2.66.100
  Add avfilter_fill_frame_from_{audio_,}buffer_ref() functions.

2013-05-15 - ff46809 / e6c4ac7 - lavu 52.32.100 / 52.11.0 - pixdesc.h
  Replace PIX_FMT_* flags with AV_PIX_FMT_FLAG_*.

2013-04-03 - 6fc58a8 / 507b1e4 - lavc 55.7.100 / 55.4.0 - avcodec.h
  Add field_order to AVCodecParserContext.

2013-04-19 - f4b05cd / 5e83d9a - lavc 55.5.100 / 55.2.0 - avcodec.h
  Add CODEC_FLAG_UNALIGNED to allow decoders to produce unaligned output.

2013-04-11 - lavfi 3.53.100 / 3.8.0
  231fd44 / 38f0c07 - Move all content from avfiltergraph.h to avfilter.h. Deprecate
            avfilterhraph.h, user applications should include just avfilter.h
  86070b8 / bc1a985 - Add avfilter_graph_alloc_filter(), deprecate avfilter_open() and
            avfilter_graph_add_filter().
  4fde705 / 1113672 - Add AVFilterContext.graph pointing to the AVFilterGraph that contains the
            filter.
  710b0aa / 48a5ada - Add avfilter_init_str(), deprecate avfilter_init_filter().
  46de9ba / 1ba95a9 - Add avfilter_init_dict().
  16fc24b / 7cdd737 - Add AVFilter.flags field and AVFILTER_FLAG_DYNAMIC_{INPUTS,OUTPUTS} flags.
  f4db6bf / 7e8fe4b - Add avfilter_pad_count() for counting filter inputs/outputs.
  835cc0f / fa2a34c - Add avfilter_next(), deprecate av_filter_next().
            Deprecate avfilter_uninit().

2013-04-09 - lavfi 3.51.100 / 3.7.0 - avfilter.h
  0594ef0 / b439c99 - Add AVFilter.priv_class for exporting filter options through the
            AVOptions API in the similar way private options work in lavc and lavf.
  44d4488 / 8114c10 - Add avfilter_get_class().
  Switch all filters to use AVOptions.

2013-03-19 - 17ebef2 / 2c328a9 - lavu 52.20.100 / 52.9.0 - pixdesc.h
  Add av_pix_fmt_count_planes() function for counting planes in a pixel format.

2013-03-16 - ecade98 / 42c7c61 - lavfi 3.47.100 / 3.6.0
  Add AVFilterGraph.nb_filters, deprecate AVFilterGraph.filter_count.

2013-03-08 - Reference counted buffers - lavu 52.8.0, lavc 55.0.100 / 55.0.0, lavf 55.0.100 / 55.0.0,
lavd 54.4.100 / 54.0.0, lavfi 3.5.0
  36099df / 8e401db, 532f31a / 1cec062 - add a new API for reference counted buffers and buffer
                     pools (new header libavutil/buffer.h).
  2653e12 / 1afddbe - add AVPacket.buf to allow reference counting for the AVPacket data.
            Add av_packet_from_data() function for constructing packets from
            av_malloc()ed data.
  c4e8821 / 7ecc2d4 - move AVFrame from lavc to lavu (new header libavutil/frame.h), add
            AVFrame.buf/extended_buf to allow reference counting for the AVFrame
            data. Add new API for working with reference-counted AVFrames.
  80e9e63 / 759001c - add the refcounted_frames field to AVCodecContext to make audio and
            video decoders return reference-counted frames. Add get_buffer2()
            callback to AVCodecContext which allocates reference-counted frames.
            Add avcodec_default_get_buffer2() as the default get_buffer2()
            implementation.
            Deprecate AVCodecContext.get_buffer() / release_buffer() /
            reget_buffer(), avcodec_default_get_buffer(),
            avcodec_default_reget_buffer(), avcodec_default_release_buffer().
            Remove avcodec_default_free_buffers(), which should not have ever
            been called from outside of lavc.
            Deprecate the following AVFrame fields:
                * base -- is now stored in AVBufferRef
                * reference, type, buffer_hints -- are unnecessary in the new API
                * hwaccel_picture_private, owner, thread_opaque -- should not
                  have been acessed from outside of lavc
                * qscale_table, qstride, qscale_type, mbskip_table, motion_val,
                  mb_type, dct_coeff, ref_index -- mpegvideo-specific tables,
                  which are not exported anymore.
  a05a44e / 7e35037 - switch libavfilter to use AVFrame instead of AVFilterBufferRef. Add
            av_buffersrc_add_frame(), deprecate av_buffersrc_buffer().
            Add av_buffersink_get_frame() and av_buffersink_get_samples(),
            deprecate av_buffersink_read() and av_buffersink_read_samples().
            Deprecate AVFilterBufferRef and all functions for working with it.

2013-03-17 - 6c17ff8 / 12c5c1d - lavu 52.19.100 / 52.8.0 - avstring.h
  Add av_isdigit, av_isgraph, av_isspace, av_isxdigit.

2013-02-23 - 71cf094 / 9f12235 - lavfi 3.40.100 / 3.4.0 - avfiltergraph.h
  Add resample_lavr_opts to AVFilterGraph for setting libavresample options
  for auto-inserted resample filters.

2013-01-25 - e7e14bc / 38c1466 - lavu 52.17.100 / 52.7.0 - dict.h
  Add av_dict_parse_string() to set multiple key/value pairs at once from a
  string.

2013-01-25 - 25be630 / b85a5e8 - lavu 52.16.100 / 52.6.0 - avstring.h
  Add av_strnstr()

2013-01-15 - e7e0186 / 8ee288d - lavu 52.15.100 / 52.5.0 - hmac.h
  Add AVHMAC.

2013-01-13 - 8ee7b38 / 44e065d - lavc 54.87.100 / 54.36.0 - vdpau.h
  Add AVVDPAUContext struct for VDPAU hardware-accelerated decoding.

2013-01-12 - dae382b / 169fb94 - lavu 52.14.100 / 52.4.0 - pixdesc.h
  Add AV_PIX_FMT_VDPAU flag.

2013-01-07 - 249fca3 / 074a00d - lavr 1.1.0
  Add avresample_set_channel_mapping() for input channel reordering,
  duplication, and silencing.

2012-12-29 - 2ce43b3 / d8fd06c - lavu 52.13.100 / 52.3.0 - avstring.h
  Add av_basename() and av_dirname().

2012-11-11 - 03b0787 / 5980f5d - lavu 52.6.100 / 52.2.0 - audioconvert.h
  Rename audioconvert.h to channel_layout.h. audioconvert.h is now deprecated.

2012-11-05 - 7d26be6 / dfde8a3 - lavu 52.5.100 / 52.1.0 - intmath.h
  Add av_ctz() for trailing zero bit count

2012-10-21 - e3a91c5 / a893655 - lavu 51.77.100 / 51.45.0 - error.h
  Add AVERROR_EXPERIMENTAL

2012-10-12 - a33ed6b / d2fcb35 - lavu 51.76.100 / 51.44.0 - pixdesc.h
  Add functions for accessing pixel format descriptors.
  Accessing the av_pix_fmt_descriptors array directly is now
  deprecated.

2012-10-11 - f391e40 / 9a92aea - lavu 51.75.100 / 51.43.0 - aes.h, md5.h, sha.h, tree.h
  Add functions for allocating the opaque contexts for the algorithms,

2012-10-10 - de31814 / b522000 - lavf 54.32.100 / 54.18.0 - avio.h
  Add avio_closep to complement avio_close.

2012-10-08 - ae77266 / 78071a1 - lavu 51.74.100 / 51.42.0 - pixfmt.h
  Rename PixelFormat to AVPixelFormat and all PIX_FMT_* to AV_PIX_FMT_*.
  To provide backwards compatibility, PixelFormat is now #defined as
  AVPixelFormat.
  Note that this can break user code that includes pixfmt.h and uses the
  'PixelFormat' identifier. Such code should either #undef PixelFormat
  or stop using the PixelFormat name.

2012-10-05 - 55c49af / e7ba5b1 - lavr 1.0.0 - avresample.h
  Data planes parameters to avresample_convert() and
  avresample_read() are now uint8_t** instead of void**.
  Libavresample is now stable.

2012-09-26 - 3ba0dab7 / 1384df64 - lavf 54.29.101 / 56.06.3 - avformat.h
  Add AVFormatContext.avoid_negative_ts.

2012-09-24 - 46a3595 / a42aada - lavc 54.59.100 / 54.28.0 - avcodec.h
  Add avcodec_free_frame(). This function must now
  be used for freeing an AVFrame.

2012-09-12 - e3e09f2 / 8919fee - lavu 51.73.100 / 51.41.0 - audioconvert.h
  Added AV_CH_LOW_FREQUENCY_2 channel mask value.

2012-09-04 - b21b5b0 / 686a329 - lavu 51.71.100 / 51.40.0 - opt.h
  Reordered the fields in default_val in AVOption, changed which
  default_val field is used for which AVOptionType.

2012-08-30 - 98298eb / a231832 - lavc 54.54.101 / 54.26.1 - avcodec.h
  Add codec descriptor properties AV_CODEC_PROP_LOSSY and
  AV_CODEC_PROP_LOSSLESS.

2012-08-18 - lavc 54.26 - avcodec.h
  Add codec descriptors for accessing codec properties without having
  to refer to a specific decoder or encoder.

  f5f3684 / c223d79 - Add an AVCodecDescriptor struct and functions
            avcodec_descriptor_get() and avcodec_descriptor_next().
  f5f3684 / 51efed1 - Add AVCodecDescriptor.props and AV_CODEC_PROP_INTRA_ONLY.
  6c180b3 / 91e59fe - Add avcodec_descriptor_get_by_name().

2012-08-08 - f5f3684 / 987170c - lavu 51.68.100 / 51.38.0 - dict.h
  Add av_dict_count().

2012-08-07 - 7a72695 / 104e10f - lavc 54.51.100 / 54.25.0 - avcodec.h
  Rename CodecID to AVCodecID and all CODEC_ID_* to AV_CODEC_ID_*.
  To provide backwards compatibility, CodecID is now #defined as AVCodecID.
  Note that this can break user code that includes avcodec.h and uses the
  'CodecID' identifier. Such code should either #undef CodecID or stop using the
  CodecID name.

2012-08-03 - e776ee8 / 239fdf1 - lavu 51.66.101 / 51.37.1 - cpu.h
                       lsws 2.1.1   - swscale.h
  Rename AV_CPU_FLAG_MMX2  ---> AV_CPU_FLAG_MMXEXT.
  Rename SWS_CPU_CAPS_MMX2 ---> SWS_CPU_CAPS_MMXEXT.

2012-07-29 - 7c26761 / 681ed00 - lavf 54.22.100 / 54.13.0 - avformat.h
  Add AVFMT_FLAG_NOBUFFER for low latency use cases.

2012-07-10 - fbe0245 / f3e5e6f - lavu 51.65.100 / 51.37.0
  Add av_malloc_array() and av_mallocz_array()

2012-06-22 - e847f41 / d3d3a32 - lavu 51.61.100 / 51.34.0
  Add av_usleep()

2012-06-20 - 4da42eb / ae0a301 - lavu 51.60.100 / 51.33.0
  Move av_gettime() to libavutil, add libavutil/time.h

2012-06-09 - 82edf67 / 3971be0 - lavr 0.0.3
  Add a parameter to avresample_build_matrix() for Dolby/DPLII downmixing.

2012-06-12 - c7b9eab / 9baeff9 - lavfi 2.79.100 / 2.23.0 - avfilter.h
  Add AVFilterContext.nb_inputs/outputs. Deprecate
  AVFilterContext.input/output_count.

2012-06-12 - c7b9eab / 84b9fbe - lavfi 2.79.100 / 2.22.0 - avfilter.h
  Add avfilter_pad_get_type() and avfilter_pad_get_name(). Those
  should now be used instead of accessing AVFilterPad members
  directly.

2012-06-12 - 3630a07 / b0f0dfc - lavu 51.57.100 / 51.32.0 - audioconvert.h
  Add av_get_channel_layout_channel_index(), av_get_channel_name()
  and av_channel_layout_extract_channel().

2012-05-25 - 53ce990 / 154486f - lavu 51.55.100 / 51.31.0 - opt.h
  Add av_opt_set_bin()

2012-05-15 - lavfi 2.74.100 / 2.17.0
  Add support for audio filters
  61930bd / ac71230, 1cbf7fb / a2cd9be - add video/audio buffer sink in a new installed
                    header buffersink.h
  1cbf7fb / 720c6b7 - add av_buffersrc_write_frame(), deprecate
            av_vsrc_buffer_add_frame()
  61930bd / ab16504 - add avfilter_copy_buf_props()
  61930bd / 9453c9e - add extended_data to AVFilterBuffer
  61930bd / 1b8c927 - add avfilter_get_audio_buffer_ref_from_arrays()

2012-05-09 - lavu 51.53.100 / 51.30.0 - samplefmt.h
  61930bd / 142e740 - add av_samples_copy()
  61930bd / 6d7f617 - add av_samples_set_silence()

2012-05-09 - 61930bd / a5117a2 - lavc 54.21.101 / 54.13.1
  For audio formats with fixed frame size, the last frame
  no longer needs to be padded with silence, libavcodec
  will handle this internally (effectively all encoders
  behave as if they had CODEC_CAP_SMALL_LAST_FRAME set).

2012-05-07 - 653d117 / 828bd08 - lavc 54.20.100 / 54.13.0 - avcodec.h
  Add sample_rate and channel_layout fields to AVFrame.

2012-05-01 - 2330eb1 / 4010d72 - lavr 0.0.1
  Change AV_MIX_COEFF_TYPE_Q6 to AV_MIX_COEFF_TYPE_Q8.

2012-04-25 - e890b68 / 3527a73 - lavu 51.48.100 / 51.29.0 - cpu.h
  Add av_parse_cpu_flags()

2012-04-24 - 3ead79e / c8af852 - lavr 0.0.0
  Add libavresample audio conversion library

2012-04-20 - 3194ab7 / 0c0d1bc - lavu 51.47.100 / 51.28.0 - audio_fifo.h
  Add audio FIFO functions:
    av_audio_fifo_free()
    av_audio_fifo_alloc()
    av_audio_fifo_realloc()
    av_audio_fifo_write()
    av_audio_fifo_read()
    av_audio_fifo_drain()
    av_audio_fifo_reset()
    av_audio_fifo_size()
    av_audio_fifo_space()

2012-04-14 - lavfi 2.70.100 / 2.16.0 - avfiltergraph.h
  7432bcf / d7bcc71 Add avfilter_graph_parse2().

2012-04-08 - 6bfb304 / 4d693b0 - lavu 51.46.100 / 51.27.0 - samplefmt.h
  Add av_get_packed_sample_fmt() and av_get_planar_sample_fmt()

2012-03-21 - b75c67d - lavu 51.43.100
  Add bprint.h for bprint API.

2012-02-21 - 9cbf17e - lavc 54.4.100
  Add av_get_pcm_codec() function.

2012-02-16 - 560b224 - libswr 0.7.100
  Add swr_set_matrix() function.

2012-02-09 - c28e7af - lavu 51.39.100
  Add a new installed header libavutil/timestamp.h with timestamp
  utilities.

2012-02-06 - 70ffda3 - lavu 51.38.100
  Add av_parse_ratio() function to parseutils.h.

2012-02-06 - 70ffda3 - lavu 51.38.100
  Add AV_LOG_MAX_OFFSET macro to log.h.

2012-02-02 - 0eaa123 - lavu 51.37.100
  Add public timecode helpers.

2012-01-24 - 0c3577b - lavfi 2.60.100
  Add avfilter_graph_dump.

2012-03-20 - 0ebd836 / 3c90cc2 - lavfo 54.2.0
  Deprecate av_read_packet(), use av_read_frame() with
  AVFMT_FLAG_NOPARSE | AVFMT_FLAG_NOFILLIN in AVFormatContext.flags

2012-03-05 - lavc 54.10.100 / 54.8.0
  f095391 / 6699d07 Add av_get_exact_bits_per_sample()
  f095391 / 9524cf7 Add av_get_audio_frame_duration()

2012-03-04 - 2af8f2c / 44fe77b - lavc 54.8.100 / 54.7.0 - avcodec.h
  Add av_codec_is_encoder/decoder().

2012-03-01 - 1eb7f39 / 442c132 - lavc 54.5.100 / 54.3.0 - avcodec.h
  Add av_packet_shrink_side_data.

2012-02-29 - 79ae084 / dd2a4bc - lavf 54.2.100 / 54.2.0 - avformat.h
  Add AVStream.attached_pic and AV_DISPOSITION_ATTACHED_PIC,
  used for dealing with attached pictures/cover art.

2012-02-25 - 305e4b3 / c9bca80 - lavu 51.41.100 / 51.24.0 - error.h
  Add AVERROR_UNKNOWN
  NOTE: this was backported to 0.8

2012-02-20 - eadd426 / e9cda85 - lavc 54.2.100 / 54.2.0
  Add duration field to AVCodecParserContext

2012-02-20 - eadd426 / 0b42a93 - lavu 51.40.100 / 51.23.1 - mathematics.h
  Add av_rescale_q_rnd()

2012-02-08 - f2b20b7 / 38d5533 - lavu 51.38.101 / 51.22.1 - pixdesc.h
  Add PIX_FMT_PSEUDOPAL flag.

2012-02-08 - f2b20b7 / 52f82a1 - lavc 54.2.100 / 54.1.0
  Add avcodec_encode_video2() and deprecate avcodec_encode_video().

2012-02-01 - 4c677df / 316fc74 - lavc 54.1.0
  Add av_fast_padded_malloc() as alternative for av_realloc() when aligned
  memory is required. The buffer will always have FF_INPUT_BUFFER_PADDING_SIZE
  zero-padded bytes at the end.

2012-01-31 - a369a6b / dd6d3b0 - lavf 54.1.0
  Add avformat_get_riff_video_tags() and avformat_get_riff_audio_tags().
  NOTE: this was backported to 0.8

2012-01-31 - a369a6b / af08d9a - lavc 54.1.0
  Add avcodec_is_open() function.
  NOTE: this was backported to 0.8

2012-01-30 - 151ecc2 / 8b93312 - lavu 51.36.100 / 51.22.0 - intfloat.h
  Add a new installed header libavutil/intfloat.h with int/float punning
  functions.
  NOTE: this was backported to 0.8

2012-01-25 - lavf 53.31.100 / 53.22.0
  3c5fe5b / f1caf01 Allow doing av_write_frame(ctx, NULL) for flushing possible
          buffered data within a muxer. Added AVFMT_ALLOW_FLUSH for
          muxers supporting it (av_write_frame makes sure it is called
          only for muxers with this flag).

2012-01-15 - lavc 53.56.105 / 53.34.0
  New audio encoding API:
  67f5650 / b2c75b6 Add CODEC_CAP_VARIABLE_FRAME_SIZE capability for use by audio
          encoders.
  67f5650 / 5ee5fa0 Add avcodec_fill_audio_frame() as a convenience function.
  67f5650 / b2c75b6 Add avcodec_encode_audio2() and deprecate avcodec_encode_audio().
          Add AVCodec.encode2().

2012-01-12 - b18e17e / 3167dc9 - lavfi 2.59.100 / 2.15.0
  Add a new installed header -- libavfilter/version.h -- with version macros.


-------- 8< --------- FFmpeg 0.9 was cut here -------- 8< ---------

2011-12-08 - a502939 - lavfi 2.52.0
  Add av_buffersink_poll_frame() to buffersink.h.

2011-12-08 - 26c6fec - lavu 51.31.0
  Add av_log_format_line.

2011-12-03 - 976b095 - lavu 51.30.0
  Add AVERROR_BUG.

2011-11-24 - 573ffbb - lavu 51.28.1
  Add av_get_alt_sample_fmt() to samplefmt.h.

2011-11-03 - 96949da - lavu 51.23.0
  Add av_strcasecmp() and av_strncasecmp() to avstring.h.

2011-10-20 - b35e9e1 - lavu 51.22.0
  Add av_strtok() to avstring.h.

2012-01-03 - ad1c8dd / b73ec05 - lavu 51.34.100 / 51.21.0
  Add av_popcount64

2011-12-18 - 7c29313 / 8400b12 - lavc 53.46.1 / 53.28.1
  Deprecate AVFrame.age. The field is unused.

2011-12-12 - 8bc7fe4 / 5266045 - lavf 53.25.0 / 53.17.0
  Add avformat_close_input().
  Deprecate av_close_input_file() and av_close_input_stream().

2011-12-09 - c59b80c / b2890f5 - lavu 51.32.0 / 51.20.0 - audioconvert.h
  Expand the channel layout list.

2011-12-02 - e4de716 / 0eea212 - lavc 53.40.0 / 53.25.0
  Add nb_samples and extended_data fields to AVFrame.
  Deprecate AVCODEC_MAX_AUDIO_FRAME_SIZE.
  Deprecate avcodec_decode_audio3() in favor of avcodec_decode_audio4().
  avcodec_decode_audio4() writes output samples to an AVFrame, which allows
  audio decoders to use get_buffer().

2011-12-04 - e4de716 / 560f773 - lavc 53.40.0 / 53.24.0
  Change AVFrame.data[4]/base[4]/linesize[4]/error[4] to [8] at next major bump.
  Change AVPicture.data[4]/linesize[4] to [8] at next major bump.
  Change AVCodecContext.error[4] to [8] at next major bump.
  Add AV_NUM_DATA_POINTERS to simplify the bump transition.

2011-11-24 - lavu 51.29.0 / 51.19.0
  92afb43 / bd97b2e - add planar RGB pixel formats
  92afb43 / 6b0768e - add PIX_FMT_PLANAR and PIX_FMT_RGB pixel descriptions

2011-11-23 - 8e576d5 / bbb46f3 - lavu 51.27.0 / 51.18.0
  Add av_samples_get_buffer_size(), av_samples_fill_arrays(), and
  av_samples_alloc(), to samplefmt.h.

2011-11-23 - 8e576d5 / 8889cc4 - lavu 51.27.0 / 51.17.0
  Add planar sample formats and av_sample_fmt_is_planar() to samplefmt.h.

2011-11-19 - dbb38bc / f3a29b7 - lavc 53.36.0 / 53.21.0
  Move some AVCodecContext fields to a new private struct, AVCodecInternal,
  which is accessed from a new field, AVCodecContext.internal.
  - fields moved:
      AVCodecContext.internal_buffer       --> AVCodecInternal.buffer
      AVCodecContext.internal_buffer_count --> AVCodecInternal.buffer_count
      AVCodecContext.is_copy               --> AVCodecInternal.is_copy

2011-11-16 - 8709ba9 / 6270671 - lavu 51.26.0 / 51.16.0
  Add av_timegm()

2011-11-13 - lavf 53.21.0 / 53.15.0
  New interrupt callback API, allowing per-AVFormatContext/AVIOContext
  interrupt callbacks.
  5f268ca / 6aa0b98 Add AVIOInterruptCB struct and the interrupt_callback field to
          AVFormatContext.
  5f268ca / 1dee0ac Add avio_open2() with additional parameters. Those are
          an interrupt callback and an options AVDictionary.
          This will allow passing AVOptions to protocols after lavf
          54.0.

2011-11-06 - 13b7781 / ba04ecf - lavu 51.24.0 / 51.14.0
  Add av_strcasecmp() and av_strncasecmp() to avstring.h.

2011-11-06 - 13b7781 / 07b172f - lavu 51.24.0 / 51.13.0
  Add av_toupper()/av_tolower()

2011-11-05 - d8cab5c / b6d08f4 - lavf 53.19.0 / 53.13.0
  Add avformat_network_init()/avformat_network_deinit()

2011-10-27 - 6faf0a2 / 512557b - lavc 53.24.0 / 53.15.0
  Remove avcodec_parse_frame.
  Deprecate AVCodecContext.parse_only and CODEC_CAP_PARSE_ONLY.

2011-10-19 - d049257 / 569129a - lavf 53.17.0 / 53.10.0
  Add avformat_new_stream(). Deprecate av_new_stream().

2011-10-13 - 91eb1b1 / b631fba - lavf 53.16.0 / 53.9.0
  Add AVFMT_NO_BYTE_SEEK AVInputFormat flag.

2011-10-12 - lavu 51.21.0 / 51.12.0
  AVOptions API rewrite.

  - f884ef0 / 145f741 FF_OPT_TYPE* renamed to AV_OPT_TYPE_*
  - new setting/getting functions with slightly different semantics:
        f884ef0 / dac66da av_set_string3 -> av_opt_set
                av_set_double  -> av_opt_set_double
                av_set_q       -> av_opt_set_q
                av_set_int     -> av_opt_set_int

        f884ef0 / 41d9d51 av_get_string  -> av_opt_get
                av_get_double  -> av_opt_get_double
                av_get_q       -> av_opt_get_q
                av_get_int     -> av_opt_get_int

  - f884ef0 / 8c5dcaa trivial rename av_next_option -> av_opt_next
  - f884ef0 / 641c7af new functions - av_opt_child_next, av_opt_child_class_next
    and av_opt_find2()

2011-09-22 - a70e787 - lavu 51.17.0
  Add av_x_if_null().

2011-09-18 - 645cebb - lavc 53.16.0
  Add showall flag2

2011-09-16 - ea8de10 - lavfi 2.42.0
  Add avfilter_all_channel_layouts.

2011-09-16 - 9899037 - lavfi 2.41.0
  Rename avfilter_all_* function names to avfilter_make_all_*.

  In particular, apply the renames:
  avfilter_all_formats         -> avfilter_make_all_formats
  avfilter_all_channel_layouts -> avfilter_make_all_channel_layouts
  avfilter_all_packing_formats -> avfilter_make_all_packing_formats

2011-09-12 - 4381bdd - lavfi 2.40.0
  Change AVFilterBufferRefAudioProps.sample_rate type from uint32_t to int.

2011-09-12 - 2c03174 - lavfi 2.40.0
  Simplify signature for avfilter_get_audio_buffer(), make it
  consistent with avfilter_get_video_buffer().

2011-09-06 - 4f7dfe1 - lavfi 2.39.0
  Rename libavfilter/vsink_buffer.h to libavfilter/buffersink.h.

2011-09-06 - c4415f6 - lavfi 2.38.0
  Unify video and audio sink API.

  In particular, add av_buffersink_get_buffer_ref(), deprecate
  av_vsink_buffer_get_video_buffer_ref() and change the value for the
  opaque field passed to the abuffersink init function.

2011-09-04 - 61e2e29 - lavu 51.16.0
  Add av_asprintf().

2011-08-22 - dacd827 - lavf 53.10.0
  Add av_find_program_from_stream().

2011-08-20 - 69e2c1a - lavu 51.13.0
  Add av_get_media_type_string().

2011-09-03 - 1889c67 / fb4ca26 - lavc 53.13.0
                       lavf 53.11.0
                       lsws  2.1.0
  Add {avcodec,avformat,sws}_get_class().

2011-08-03 - 1889c67 / c11fb82 - lavu 51.15.0
  Add AV_OPT_SEARCH_FAKE_OBJ flag for av_opt_find() function.

2011-08-14 - 323b930 - lavu 51.12.0
  Add av_fifo_peek2(), deprecate av_fifo_peek().

2011-08-26 - lavu 51.14.0 / 51.9.0
  - 976a8b2 / add41de..976a8b2 / abc78a5 Do not include intfloat_readwrite.h,
    mathematics.h, rational.h, pixfmt.h, or log.h from avutil.h.

2011-08-16 - 27fbe31 / 48f9e45 - lavf 53.11.0 / 53.8.0
  Add avformat_query_codec().

2011-08-16 - 27fbe31 / bca06e7 - lavc 53.11.0
  Add avcodec_get_type().

2011-08-06 - 0cb233c / 2f63440 - lavf 53.7.0
  Add error_recognition to AVFormatContext.

2011-08-02 - 1d186e9 / 9d39cbf - lavc 53.9.1
  Add AV_PKT_FLAG_CORRUPT AVPacket flag.

2011-07-16 - b57df29 - lavfi 2.27.0
  Add audio packing negotiation fields and helper functions.

  In particular, add AVFilterPacking enum, planar, in_packings and
  out_packings fields to AVFilterLink, and the functions:
  avfilter_set_common_packing_formats()
  avfilter_all_packing_formats()

2011-07-10 - 3602ad7 / a67c061 - lavf 53.6.0
  Add avformat_find_stream_info(), deprecate av_find_stream_info().
  NOTE: this was backported to 0.7

2011-07-10 - 3602ad7 / 0b950fe - lavc 53.8.0
  Add avcodec_open2(), deprecate avcodec_open().
  NOTE: this was backported to 0.7

  Add avcodec_alloc_context3. Deprecate avcodec_alloc_context() and
  avcodec_alloc_context2().

2011-07-01 - b442ca6 - lavf 53.5.0 - avformat.h
  Add function av_get_output_timestamp().

2011-06-28 - 5129336 - lavu 51.11.0 - avutil.h
  Define the AV_PICTURE_TYPE_NONE value in AVPictureType enum.


-------- 8< --------- FFmpeg 0.7 was cut here -------- 8< ---------



-------- 8< --------- FFmpeg 0.8 was cut here -------- 8< ---------

2011-06-19 - fd2c0a5 - lavfi 2.23.0 - avfilter.h
  Add layout negotiation fields and helper functions.

  In particular, add in_chlayouts and out_chlayouts to AVFilterLink,
  and the functions:
  avfilter_set_common_sample_formats()
  avfilter_set_common_channel_layouts()
  avfilter_all_channel_layouts()

2011-06-19 - 527ca39 - lavfi 2.22.0 - AVFilterFormats
  Change type of AVFilterFormats.formats from int * to int64_t *,
  and update formats handling API accordingly.

  avfilter_make_format_list() still takes a int32_t array and converts
  it to int64_t. A new function, avfilter_make_format64_list(), that
  takes int64_t arrays has been added.

2011-06-19 - 44f669e - lavfi 2.21.0 - vsink_buffer.h
  Add video sink buffer and vsink_buffer.h public header.

2011-06-12 - 9fdf772 - lavfi 2.18.0 - avcodec.h
  Add avfilter_get_video_buffer_ref_from_frame() function in
  libavfilter/avcodec.h.

2011-06-12 - c535494 - lavfi 2.17.0 - avfiltergraph.h
  Add avfilter_inout_alloc() and avfilter_inout_free() functions.

2011-06-12 - 6119b23 - lavfi 2.16.0 - avfilter_graph_parse()
  Change avfilter_graph_parse() signature.

2011-06-23 - 686959e / 67e9ae1 - lavu 51.10.0 / 51.8.0 - attributes.h
  Add av_printf_format().

2011-06-16 - 2905e3f / 05e84c9, 2905e3f / 25de595 - lavf 53.4.0 / 53.2.0 - avformat.h
  Add avformat_open_input and avformat_write_header().
  Deprecate av_open_input_stream, av_open_input_file,
  AVFormatParameters and av_write_header.

2011-06-16 - 2905e3f / 7e83e1c, 2905e3f / dc59ec5 - lavu 51.9.0 / 51.7.0 - opt.h
  Add av_opt_set_dict() and av_opt_find().
  Deprecate av_find_opt().
  Add AV_DICT_APPEND flag.

2011-06-10 - 45fb647 / cb7c11c - lavu 51.6.0 - opt.h
  Add av_opt_flag_is_set().

2011-06-10 - c381960 - lavfi 2.15.0 - avfilter_get_audio_buffer_ref_from_arrays
  Add avfilter_get_audio_buffer_ref_from_arrays() to avfilter.h.

2011-06-09 - f9ecb84 / d9f80ea - lavu 51.8.0 - AVMetadata
  Move AVMetadata from lavf to lavu and rename it to
  AVDictionary -- new installed header dict.h.
  All av_metadata_* functions renamed to av_dict_*.

2011-06-07 - d552f61 / a6703fa - lavu 51.8.0 - av_get_bytes_per_sample()
  Add av_get_bytes_per_sample() in libavutil/samplefmt.h.
  Deprecate av_get_bits_per_sample_fmt().

2011-06-05 - f956924 / b39b062 - lavu 51.8.0 - opt.h
  Add av_opt_free convenience function.

2011-06-06 - 95a0242 - lavfi 2.14.0 - AVFilterBufferRefAudioProps
  Remove AVFilterBufferRefAudioProps.size, and use nb_samples in
  avfilter_get_audio_buffer() and avfilter_default_get_audio_buffer() in
  place of size.

2011-06-06 - 0bc2cca - lavu 51.6.0 - av_samples_alloc()
  Switch nb_channels and nb_samples parameters order in
  av_samples_alloc().

2011-06-06 - e1c7414 - lavu 51.5.0 - av_samples_*
  Change the data layout created by av_samples_fill_arrays() and
  av_samples_alloc().

2011-06-06 - 27bcf55 - lavfi 2.13.0 - vsrc_buffer.h
  Make av_vsrc_buffer_add_video_buffer_ref() accepts an additional
  flags parameter in input.

2011-06-03 - e977ca2 - lavfi 2.12.0 - avfilter_link_free()
  Add avfilter_link_free() function.

2011-06-02 - 5ad38d9 - lavu 51.4.0 - av_force_cpu_flags()
  Add av_cpu_flags() in libavutil/cpu.h.

2011-05-28 - e71f260 - lavu 51.3.0 - pixdesc.h
  Add av_get_pix_fmt_name() in libavutil/pixdesc.h, and deprecate
  avcodec_get_pix_fmt_name() in libavcodec/avcodec.h in its favor.

2011-05-25 - 39e4206 / 30315a8 - lavf 53.3.0 - avformat.h
  Add fps_probe_size to AVFormatContext.

2011-05-22 - 5ecdfd0 - lavf 53.2.0 - avformat.h
  Introduce avformat_alloc_output_context2() and deprecate
  avformat_alloc_output_context().

2011-05-22 - 83db719 - lavfi 2.10.0 - vsrc_buffer.h
  Make libavfilter/vsrc_buffer.h public.

2011-05-19 - c000a9f - lavfi 2.8.0 - avcodec.h
  Add av_vsrc_buffer_add_frame() to libavfilter/avcodec.h.

2011-05-14 - 9fdf772 - lavfi 2.6.0 - avcodec.h
  Add avfilter_get_video_buffer_ref_from_frame() to libavfilter/avcodec.h.

2011-05-18 - 75a37b5 / 64150ff - lavc 53.7.0 - AVCodecContext.request_sample_fmt
  Add request_sample_fmt field to AVCodecContext.

2011-05-10 - 59eb12f / 188dea1 - lavc 53.6.0 - avcodec.h
  Deprecate AVLPCType and the following fields in
  AVCodecContext: lpc_coeff_precision, prediction_order_method,
  min_partition_order, max_partition_order, lpc_type, lpc_passes.
  Corresponding FLAC encoder options should be used instead.

2011-05-07 - 9fdf772 - lavfi 2.5.0 - avcodec.h
  Add libavfilter/avcodec.h header and avfilter_copy_frame_props()
  function.

2011-05-07 - 18ded93 - lavc 53.5.0 - AVFrame
  Add format field to AVFrame.

2011-05-07 - 22333a6 - lavc 53.4.0 - AVFrame
  Add width and height fields to AVFrame.

2011-05-01 - 35fe66a - lavfi 2.4.0 - avfilter.h
  Rename AVFilterBufferRefVideoProps.pixel_aspect to
  sample_aspect_ratio.

2011-05-01 - 77e9dee - lavc 53.3.0 - AVFrame
  Add a sample_aspect_ratio field to AVFrame.

2011-05-01 - 1ba5727 - lavc 53.2.0 - AVFrame
  Add a pkt_pos field to AVFrame.

2011-04-29 - 35ceaa7 - lavu 51.2.0 - mem.h
  Add av_dynarray_add function for adding
  an element to a dynamic array.

2011-04-26 - d7e5aeb / bebe72f - lavu 51.1.0 - avutil.h
  Add AVPictureType enum and av_get_picture_type_char(), deprecate
  FF_*_TYPE defines and av_get_pict_type_char() defined in
  libavcodec/avcodec.h.

2011-04-26 - d7e5aeb / 10d3940 - lavfi 2.3.0 - avfilter.h
  Add pict_type and key_frame fields to AVFilterBufferRefVideo.

2011-04-26 - d7e5aeb / 7a11c82 - lavfi 2.2.0 - vsrc_buffer
  Add sample_aspect_ratio fields to vsrc_buffer arguments

2011-04-21 - 8772156 / 94f7451 - lavc 53.1.0 - avcodec.h
  Add CODEC_CAP_SLICE_THREADS for codecs supporting sliced threading.

2011-04-15 - lavc 52.120.0 - avcodec.h
  AVPacket structure got additional members for passing side information:
    c407984 / 4de339e introduce side information for AVPacket
    c407984 / 2d8591c make containers pass palette change in AVPacket

2011-04-12 - lavf 52.107.0 - avio.h
  Avio cleanup, part II - deprecate the entire URLContext API:
    c55780d / 175389c add avio_check as a replacement for url_exist
    9891004 / ff1ec0c add avio_pause and avio_seek_time as replacements
            for _av_url_read_fseek/fpause
    d4d0932 / cdc6a87 deprecate av_protocol_next(), avio_enum_protocols
            should be used instead.
    c88caa5 / 80c6e23 rename url_set_interrupt_cb->avio_set_interrupt_cb.
    c88caa5 / f87b1b3 rename open flags: URL_* -> AVIO_*
    d4d0932 / f8270bb add avio_enum_protocols.
    d4d0932 / 5593f03 deprecate URLProtocol.
    d4d0932 / c486dad deprecate URLContext.
    d4d0932 / 026e175 deprecate the typedef for URLInterruptCB
    c88caa5 / 8e76a19 deprecate av_register_protocol2.
    11d7841 / b840484 deprecate URL_PROTOCOL_FLAG_NESTED_SCHEME
    11d7841 / 1305d93 deprecate av_url_read_seek
    11d7841 / fa104e1 deprecate av_url_read_pause
    434f248 / 727c7aa deprecate url_get_filename().
    434f248 / 5958df3 deprecate url_max_packet_size().
    434f248 / 1869ea0 deprecate url_get_file_handle().
    434f248 / 32a97d4 deprecate url_filesize().
    434f248 / e52a914 deprecate url_close().
    434f248 / 58a48c6 deprecate url_seek().
    434f248 / 925e908 deprecate url_write().
    434f248 / dce3756 deprecate url_read_complete().
    434f248 / bc371ac deprecate url_read().
    434f248 / 0589da0 deprecate url_open().
    434f248 / 62eaaea deprecate url_connect.
    434f248 / 5652bb9 deprecate url_alloc.
    434f248 / 333e894 deprecate url_open_protocol
    434f248 / e230705 deprecate url_poll and URLPollEntry

2011-04-08 - lavf 52.106.0 - avformat.h
  Minor avformat.h cleanup:
    d4d0932 / a9bf9d8 deprecate av_guess_image2_codec
    d4d0932 / c3675df rename avf_sdp_create->av_sdp_create

2011-04-03 - lavf 52.105.0 - avio.h
  Large-scale renaming/deprecating of AVIOContext-related functions:
    2cae980 / 724f6a0 deprecate url_fdopen
    2cae980 / 403ee83 deprecate url_open_dyn_packet_buf
    2cae980 / 6dc7d80 rename url_close_dyn_buf       -> avio_close_dyn_buf
    2cae980 / b92c545 rename url_open_dyn_buf        -> avio_open_dyn_buf
    2cae980 / 8978fed introduce an AVIOContext.seekable field as a replacement for
            AVIOContext.is_streamed and url_is_streamed()
    1caa412 / b64030f deprecate get_checksum()
    1caa412 / 4c4427a deprecate init_checksum()
    2fd41c9 / 4ec153b deprecate udp_set_remote_url/get_local_port
    4fa0e24 / 933e90a deprecate av_url_read_fseek/fpause
    4fa0e24 / 8d9769a deprecate url_fileno
    0fecf26 / b7f2fdd rename put_flush_packet -> avio_flush
    0fecf26 / 35f1023 deprecate url_close_buf
    0fecf26 / 83fddae deprecate url_open_buf
    0fecf26 / d9d86e0 rename url_fprintf -> avio_printf
    0fecf26 / 59f65d9 deprecate url_setbufsize
    6947b0c / 3e68b3b deprecate url_ferror
    e8bb2e2 deprecate url_fget_max_packet_size
    76aa876 rename url_fsize -> avio_size
    e519753 deprecate url_fgetc
    655e45e deprecate url_fgets
    a2704c9 rename url_ftell -> avio_tell
    e16ead0 deprecate get_strz() in favor of avio_get_str
    0300db8,2af07d3 rename url_fskip -> avio_skip
    6b4aa5d rename url_fseek -> avio_seek
    61840b4 deprecate put_tag
    22a3212 rename url_fopen/fclose -> avio_open/close.
    0ac8e2b deprecate put_nbyte
    77eb550 rename put_byte          -> avio_w8
                   put_[b/l]e<type>  -> avio_w[b/l]<type>
                   put_buffer        -> avio_write
    b7effd4 rename get_byte          -> avio_r8,
                   get_[b/l]e<type>  -> avio_r[b/l]<type>
                   get_buffer        -> avio_read
    b3db9ce deprecate get_partial_buffer
    8d9ac96 rename av_alloc_put_byte -> avio_alloc_context

2011-03-25 - 27ef7b1 / 34b47d7 - lavc 52.115.0 - AVCodecContext.audio_service_type
  Add audio_service_type field to AVCodecContext.

2011-03-17 - e309fdc - lavu 50.40.0 - pixfmt.h
  Add PIX_FMT_BGR48LE and PIX_FMT_BGR48BE pixel formats

2011-03-02 - 863c471 - lavf  52.103.0 - av_pkt_dump2, av_pkt_dump_log2
  Add new functions av_pkt_dump2, av_pkt_dump_log2 that uses the
  source stream timebase for outputting timestamps. Deprecate
  av_pkt_dump and av_pkt_dump_log.

2011-02-20 - e731b8d - lavf  52.102.0 - avio.h
  * e731b8d - rename init_put_byte() to ffio_init_context(), deprecating the
              original, and move it to a private header so it is no longer
              part of our public API. Instead, use av_alloc_put_byte().
  * ae628ec - rename ByteIOContext to AVIOContext.

2011-02-16 - 09d171b - lavf  52.101.0 - avformat.h
                       lavu  52.39.0  - parseutils.h
  * 610219a - Add av_ prefix to dump_format().
  * f6c7375 - Replace parse_date() in lavf with av_parse_time() in lavu.
  * ab0287f - Move find_info_tag from lavf to lavu and add av_prefix to it.

2011-02-15 - lavu 52.38.0 - merge libavcore
  libavcore is merged back completely into libavutil

2011-02-10 - 55bad0c - lavc 52.113.0 - vbv_delay
  Add vbv_delay field to AVCodecContext

2011-02-14 - 24a83bd - lavf 52.100.0 - AV_DISPOSITION_CLEAN_EFFECTS
  Add AV_DISPOSITION_CLEAN_EFFECTS disposition flag.

2011-02-14 - 910b5b8 - lavfi 1.76.0 - AVFilterLink sample_aspect_ratio
  Add sample_aspect_ratio field to AVFilterLink.

2011-02-10 - 12c14cd - lavf 52.99.0 - AVStream.disposition
  Add AV_DISPOSITION_HEARING_IMPAIRED and AV_DISPOSITION_VISUAL_IMPAIRED.

2011-02-09 - c0b102c - lavc 52.112.0 - avcodec_thread_init()
  Deprecate avcodec_thread_init()/avcodec_thread_free() use; instead
  set thread_count before calling avcodec_open.

2011-02-09 - 37b00b4 - lavc 52.111.0 - threading API
  Add CODEC_CAP_FRAME_THREADS with new restrictions on get_buffer()/
  release_buffer()/draw_horiz_band() callbacks for appropriate codecs.
  Add thread_type and active_thread_type fields to AVCodecContext.

2011-02-08 - 3940caa - lavf 52.98.0 - av_probe_input_buffer
  Add av_probe_input_buffer() to avformat.h for probing format from a
  ByteIOContext.

2011-02-06 - fe174fc - lavf 52.97.0 - avio.h
  Add flag for non-blocking protocols: URL_FLAG_NONBLOCK

2011-02-04 - f124b08 - lavf 52.96.0 - avformat_free_context()
  Add avformat_free_context() in avformat.h.

2011-02-03 - f5b82f4 - lavc 52.109.0 - add CODEC_ID_PRORES
  Add CODEC_ID_PRORES to avcodec.h.

2011-02-03 - fe9a3fb - lavc 52.109.0 - H.264 profile defines
  Add defines for H.264 * Constrained Baseline and Intra profiles

2011-02-02 - lavf 52.95.0
  * 50196a9 - add a new installed header version.h.
  * 4efd5cf, dccbd97, 93b78d1 - add several variants of public
    avio_{put,get}_str* functions.  Deprecate corresponding semi-public
    {put,get}_str*.

2011-02-02 - dfd2a00 - lavu 50.37.0 - log.h
  Make av_dlog public.

2011-01-31 - 7b3ea55 - lavfi 1.76.0 - vsrc_buffer
  Add sample_aspect_ratio fields to vsrc_buffer arguments

2011-01-31 - 910b5b8 - lavfi 1.75.0 - AVFilterLink sample_aspect_ratio
  Add sample_aspect_ratio field to AVFilterLink.

2011-01-15 - a242ac3 - lavfi 1.74.0 - AVFilterBufferRefAudioProps
  Rename AVFilterBufferRefAudioProps.samples_nb to nb_samples.

2011-01-14 - 7f88a5b - lavf 52.93.0 - av_metadata_copy()
  Add av_metadata_copy() in avformat.h.

2011-01-07 - 81c623f - lavc 52.107.0 - deprecate reordered_opaque
  Deprecate reordered_opaque in favor of pkt_pts/dts.

2011-01-07 - 1919fea - lavc 52.106.0 - pkt_dts
  Add pkt_dts to AVFrame, this will in the future allow multithreading decoders
  to not mess up dts.

2011-01-07 - 393cbb9 - lavc 52.105.0 - pkt_pts
  Add pkt_pts to AVFrame.

2011-01-07 - 060ec0a - lavc 52.104.0 - av_get_profile_name()
  Add av_get_profile_name to libavcodec/avcodec.h.

2010-12-27 - 0ccabee - lavfi 1.71.0 - AV_PERM_NEG_LINESIZES
  Add AV_PERM_NEG_LINESIZES in avfilter.h.

2010-12-27 - 9128ae0 - lavf 52.91.0 - av_find_best_stream()
  Add av_find_best_stream to libavformat/avformat.h.

2010-12-27 - 107a7e3 - lavf 52.90.0
  Add AVFMT_NOSTREAMS flag for formats with no streams,
  like e.g. text metadata.

2010-12-22 - 0328b9e - lavu 50.36.0 - file.h
  Add functions av_file_map() and av_file_unmap() in file.h.

2010-12-19 - 0bc55f5 - lavu 50.35.0 - error.h
  Add "not found" error codes:
  AVERROR_DEMUXER_NOT_FOUND
  AVERROR_MUXER_NOT_FOUND
  AVERROR_DECODER_NOT_FOUND
  AVERROR_ENCODER_NOT_FOUND
  AVERROR_PROTOCOL_NOT_FOUND
  AVERROR_FILTER_NOT_FOUND
  AVERROR_BSF_NOT_FOUND
  AVERROR_STREAM_NOT_FOUND

2010-12-09 - c61cdd0 - lavcore 0.16.0 - avcore.h
  Move AV_NOPTS_VALUE, AV_TIME_BASE, AV_TIME_BASE_Q symbols from
  avcodec.h to avcore.h.

2010-12-04 - 16cfc96 - lavc 52.98.0 - CODEC_CAP_NEG_LINESIZES
  Add CODEC_CAP_NEG_LINESIZES codec capability flag in avcodec.h.

2010-12-04 - bb4afa1 - lavu 50.34.0 - av_get_pix_fmt_string()
  Deprecate avcodec_pix_fmt_string() in favor of
  pixdesc.h/av_get_pix_fmt_string().

2010-12-04 - 4da12e3 - lavcore 0.15.0 - av_image_alloc()
  Add av_image_alloc() to libavcore/imgutils.h.

2010-12-02 - 037be76 - lavfi 1.67.0 - avfilter_graph_create_filter()
  Add function avfilter_graph_create_filter() in avfiltergraph.h.

2010-11-25 - 4723bc2 - lavfi 1.65.0 - avfilter_get_video_buffer_ref_from_arrays()
  Add function avfilter_get_video_buffer_ref_from_arrays() in
  avfilter.h.

2010-11-21 - 176a615 - lavcore 0.14.0 - audioconvert.h
  Add a public audio channel API in audioconvert.h, and deprecate the
  corresponding functions in libavcodec:
  avcodec_get_channel_name()
  avcodec_get_channel_layout()
  avcodec_get_channel_layout_string()
  avcodec_channel_layout_num_channels()
  and the CH_* macros defined in libavcodec/avcodec.h.

2010-11-21 - 6bfc268 - lavf 52.85.0 - avformat.h
  Add av_append_packet().

2010-11-21 - a08d918 - lavc 52.97.0 - avcodec.h
  Add av_grow_packet().

2010-11-17 - 0985e1a - lavcore 0.13.0 - parseutils.h
  Add av_parse_color() declared in libavcore/parseutils.h.

2010-11-13 - cb2c971 - lavc 52.95.0 - AVCodecContext
  Add AVCodecContext.subtitle_header and AVCodecContext.subtitle_header_size
  fields.

2010-11-13 - 5aaea02 - lavfi 1.62.0 - avfiltergraph.h
  Make avfiltergraph.h public.

2010-11-13 - 4fcbb2a - lavfi 1.61.0 - avfiltergraph.h
  Remove declarations from avfiltergraph.h for the functions:
  avfilter_graph_check_validity()
  avfilter_graph_config_links()
  avfilter_graph_config_formats()
  which are now internal.
  Use avfilter_graph_config() instead.

2010-11-08 - d2af720 - lavu 50.33.0 - eval.h
  Deprecate functions:
  av_parse_and_eval_expr(),
  av_parse_expr(),
  av_eval_expr(),
  av_free_expr(),
  in favor of the functions:
  av_expr_parse_and_eval(),
  av_expr_parse(),
  av_expr_eval(),
  av_expr_free().

2010-11-08 - 24de0ed - lavfi 1.59.0 - avfilter_free()
  Rename avfilter_destroy() to avfilter_free().
  This change breaks libavfilter API/ABI.

2010-11-07 - 1e80a0e - lavfi 1.58.0 - avfiltergraph.h
  Remove graphparser.h header, move AVFilterInOut and
  avfilter_graph_parse() declarations to libavfilter/avfiltergraph.h.

2010-11-07 - 7313132 - lavfi 1.57.0 - AVFilterInOut
  Rename field AVFilterInOut.filter to AVFilterInOut.filter_ctx.
  This change breaks libavfilter API.

2010-11-04 - 97dd1e4 - lavfi 1.56.0 - avfilter_graph_free()
  Rename avfilter_graph_destroy() to avfilter_graph_free().
  This change breaks libavfilter API/ABI.

2010-11-04 - e15aeea - lavfi 1.55.0 - avfilter_graph_alloc()
  Add avfilter_graph_alloc() to libavfilter/avfiltergraph.h.

2010-11-02 - 6f84cd1 - lavcore 0.12.0 - av_get_bits_per_sample_fmt()
  Add av_get_bits_per_sample_fmt() to libavcore/samplefmt.h and
  deprecate av_get_bits_per_sample_format().

2010-11-02 - d63e456 - lavcore 0.11.0 - samplefmt.h
  Add sample format functions in libavcore/samplefmt.h:
  av_get_sample_fmt_name(),
  av_get_sample_fmt(),
  av_get_sample_fmt_string(),
  and deprecate the corresponding libavcodec/audioconvert.h functions:
  avcodec_get_sample_fmt_name(),
  avcodec_get_sample_fmt(),
  avcodec_sample_fmt_string().

2010-11-02 - 262d1c5 - lavcore 0.10.0 - samplefmt.h
  Define enum AVSampleFormat in libavcore/samplefmt.h, deprecate enum
  SampleFormat.

2010-10-16 - 2a24df9 - lavfi 1.52.0 - avfilter_graph_config()
  Add the function avfilter_graph_config() in avfiltergraph.h.

2010-10-15 - 03700d3 - lavf 52.83.0 - metadata API
  Change demuxers to export metadata in generic format and
  muxers to accept generic format. Deprecate the public
  conversion API.

2010-10-10 - 867ae7a - lavfi 1.49.0 - AVFilterLink.time_base
  Add time_base field to AVFilterLink.

2010-09-27 - c85eef4 - lavu 50.31.0 - av_set_options_string()
  Move av_set_options_string() from libavfilter/parseutils.h to
  libavutil/opt.h.

2010-09-27 - acc0490 - lavfi 1.47.0 - AVFilterLink
  Make the AVFilterLink fields srcpad and dstpad store the pointers to
  the source and destination pads, rather than their indexes.

2010-09-27 - 372e288 - lavu 50.30.0 - av_get_token()
  Move av_get_token() from libavfilter/parseutils.h to
  libavutil/avstring.h.

2010-09-26 - 635d4ae - lsws 0.12.0 - swscale.h
  Add the functions sws_alloc_context() and sws_init_context().

2010-09-26 - 6ed0404 - lavu 50.29.0 - opt.h
  Move libavcodec/opt.h to libavutil/opt.h.

2010-09-24 - 1c1c80f - lavu 50.28.0 - av_log_set_flags()
  Default of av_log() changed due to many problems to the old no repeat
  detection. Read the docs of AV_LOG_SKIP_REPEATED in log.h before
  enabling it for your app!.

2010-09-24 - f66eb58 - lavc 52.90.0 - av_opt_show2()
  Deprecate av_opt_show() in favor or av_opt_show2().

2010-09-14 - bc6f0af - lavu 50.27.0 - av_popcount()
  Add av_popcount() to libavutil/common.h.

2010-09-08 - c6c98d0 - lavu 50.26.0 - av_get_cpu_flags()
  Add av_get_cpu_flags().

2010-09-07 - 34017fd - lavcore 0.9.0 - av_image_copy()
  Add av_image_copy().

2010-09-07 - 9686abb - lavcore 0.8.0 - av_image_copy_plane()
  Add av_image_copy_plane().

2010-09-07 - 9b7269e - lavcore 0.7.0 - imgutils.h
  Adopt hierarchical scheme for the imgutils.h function names,
  deprecate the old names.

2010-09-04 - 7160bb7 - lavu 50.25.0 - AV_CPU_FLAG_*
  Deprecate the FF_MM_* flags defined in libavcodec/avcodec.h in favor
  of the AV_CPU_FLAG_* flags defined in libavutil/cpu.h.

2010-08-26 - 5da19b5 - lavc 52.87.0 - avcodec_get_channel_layout()
  Add avcodec_get_channel_layout() in audioconvert.h.

2010-08-20 - e344336 - lavcore 0.6.0 - av_fill_image_max_pixsteps()
  Rename av_fill_image_max_pixstep() to av_fill_image_max_pixsteps().

2010-08-18 - a6ddf8b - lavcore 0.5.0 - av_fill_image_max_pixstep()
  Add av_fill_image_max_pixstep() in imgutils.h.

2010-08-17 - 4f2d2e4 - lavu 50.24.0 - AV_NE()
  Add the AV_NE macro.

2010-08-17 - ad2c950 - lavfi 1.36.0 - audio framework
  Implement AVFilterBufferRefAudioProps struct for audio properties,
  get_audio_buffer(), filter_samples() functions and related changes.

2010-08-12 - 81c1eca - lavcore 0.4.0 - av_get_image_linesize()
  Add av_get_image_linesize() in imgutils.h.

2010-08-11 - c1db7bf - lavfi 1.34.0 - AVFilterBufferRef
  Resize data and linesize arrays in AVFilterBufferRef to 8.

  This change breaks libavfilter API/ABI.

2010-08-11 - 9f08d80 - lavc 52.85.0 - av_picture_data_copy()
  Add av_picture_data_copy in avcodec.h.

2010-08-11 - 84c0386 - lavfi 1.33.0 - avfilter_open()
  Change avfilter_open() signature:
  AVFilterContext *avfilter_open(AVFilter *filter, const char *inst_name) ->
  int avfilter_open(AVFilterContext **filter_ctx, AVFilter *filter, const char *inst_name);

  This change breaks libavfilter API/ABI.

2010-08-11 - cc80caf - lavfi 1.32.0 - AVFilterBufferRef
  Add a type field to AVFilterBufferRef, and move video specific
  properties to AVFilterBufferRefVideoProps.

  This change breaks libavfilter API/ABI.

2010-08-07 - 5d4890d - lavfi 1.31.0 - AVFilterLink
  Rename AVFilterLink fields:
  AVFilterLink.srcpic    ->  AVFilterLink.src_buf
  AVFilterLink.cur_pic   ->  AVFilterLink.cur_buf
  AVFilterLink.outpic    ->  AVFilterLink.out_buf

2010-08-07 - 7fce481 - lavfi 1.30.0
  Rename functions and fields:
  avfilter_(un)ref_pic       -> avfilter_(un)ref_buffer
  avfilter_copy_picref_props -> avfilter_copy_buffer_ref_props
  AVFilterBufferRef.pic      -> AVFilterBufferRef.buffer

2010-08-07 - ecc8dad - lavfi 1.29.0 - AVFilterBufferRef
  Rename AVFilterPicRef to AVFilterBufferRef.

2010-08-07 - d54e094 - lavfi 1.28.0 - AVFilterBuffer
  Move format field from AVFilterBuffer to AVFilterPicRef.

2010-08-06 - bf176f5 - lavcore 0.3.0 - av_check_image_size()
  Deprecate avcodec_check_dimensions() in favor of the function
  av_check_image_size() defined in libavcore/imgutils.h.

2010-07-30 - 56b5e9d - lavfi 1.27.0 - AVFilterBuffer
  Increase size of the arrays AVFilterBuffer.data and
  AVFilterBuffer.linesize from 4 to 8.

  This change breaks libavfilter ABI.

2010-07-29 - e7bd48a - lavcore 0.2.0 - imgutils.h
  Add functions av_fill_image_linesizes() and
  av_fill_image_pointers(), declared in libavcore/imgutils.h.

2010-07-27 - 126b638 - lavcore 0.1.0 - parseutils.h
  Deprecate av_parse_video_frame_size() and av_parse_video_frame_rate()
  defined in libavcodec in favor of the newly added functions
  av_parse_video_size() and av_parse_video_rate() declared in
  libavcore/parseutils.h.

2010-07-23 - 4485247 - lavu 50.23.0 - mathematics.h
  Add the M_PHI constant definition.

2010-07-22 - bdab614 - lavfi 1.26.0 - media format generalization
  Add a type field to AVFilterLink.

  Change the field types:
  enum PixelFormat format   -> int format   in AVFilterBuffer
  enum PixelFormat *formats -> int *formats in AVFilterFormats
  enum PixelFormat *format  -> int format   in AVFilterLink

  Change the function signatures:
  AVFilterFormats *avfilter_make_format_list(const enum PixelFormat *pix_fmts); ->
  AVFilterFormats *avfilter_make_format_list(const int *fmts);

  int avfilter_add_colorspace(AVFilterFormats **avff, enum PixelFormat pix_fmt); ->
  int avfilter_add_format    (AVFilterFormats **avff, int fmt);

  AVFilterFormats *avfilter_all_colorspaces(void); ->
  AVFilterFormats *avfilter_all_formats    (enum AVMediaType type);

  This change breaks libavfilter API/ABI.

2010-07-21 - aac6ca6 - lavcore 0.0.0
  Add libavcore.

2010-07-17 - b5c582f - lavfi 1.25.0 - AVFilterBuffer
  Remove w and h fields from AVFilterBuffer.

2010-07-17 - f0d77b2 - lavfi 1.24.0 - AVFilterBuffer
  Rename AVFilterPic to AVFilterBuffer.

2010-07-17 - 57fe80f - lavf 52.74.0 - url_fskip()
  Make url_fskip() return an int error code instead of void.

2010-07-11 - 23940f1 - lavc 52.83.0
  Add AVCodecContext.lpc_type and AVCodecContext.lpc_passes fields.
  Add AVLPCType enum.
  Deprecate AVCodecContext.use_lpc.

2010-07-11 - e1d7c88 - lavc 52.82.0 - avsubtitle_free()
  Add a function for free the contents of a AVSubtitle generated by
  avcodec_decode_subtitle.

2010-07-11 - b91d08f - lavu 50.22.0 - bswap.h and intreadwrite.h
  Make the bswap.h and intreadwrite.h API public.

2010-07-08 - ce1cd1c - lavu 50.21.0 - pixdesc.h
  Rename read/write_line() to av_read/write_image_line().

2010-07-07 - 4d508e4 - lavfi 1.21.0 - avfilter_copy_picref_props()
  Add avfilter_copy_picref_props().

2010-07-03 - 2d525ef - lavc 52.79.0
  Add FF_COMPLIANCE_UNOFFICIAL and change all instances of
  FF_COMPLIANCE_INOFFICIAL to use FF_COMPLIANCE_UNOFFICIAL.

2010-07-02 - 89eec74 - lavu 50.20.0 - lfg.h
  Export av_lfg_init(), av_lfg_get(), av_mlfg_get(), and av_bmg_get() through
  lfg.h.

2010-06-28 - a52e2c3 - lavfi 1.20.1 - av_parse_color()
  Extend av_parse_color() syntax, make it accept an alpha value specifier and
  set the alpha value to 255 by default.

2010-06-22 - 735cf6b - lavf 52.71.0 - URLProtocol.priv_data_size, priv_data_class
  Add priv_data_size and priv_data_class to URLProtocol.

2010-06-22 - ffbb289 - lavf 52.70.0 - url_alloc(), url_connect()
  Add url_alloc() and url_connect().

2010-06-22 - 9b07a2d - lavf 52.69.0 - av_register_protocol2()
  Add av_register_protocol2(), deprecating av_register_protocol().

2010-06-09 - 65db058 - lavu 50.19.0 - av_compare_mod()
  Add av_compare_mod() to libavutil/mathematics.h.

2010-06-05 - 0b99215 - lavu 50.18.0 - eval API
  Make the eval API public.

2010-06-04 - 31878fc - lavu 50.17.0 - AV_BASE64_SIZE
  Add AV_BASE64_SIZE() macro.

2010-06-02 - 7e566bb - lavc 52.73.0 - av_get_codec_tag_string()
  Add av_get_codec_tag_string().


-------- 8< --------- FFmpeg 0.6 was cut here -------- 8< ---------

2010-06-01 - 2b99142 - lsws 0.11.0 - convertPalette API
  Add sws_convertPalette8ToPacked32() and sws_convertPalette8ToPacked24().

2010-05-26 - 93ebfee - lavc 52.72.0 - CODEC_CAP_EXPERIMENTAL
  Add CODEC_CAP_EXPERIMENTAL flag.
  NOTE: this was backported to 0.6

2010-05-23 - 9977863 - lavu 50.16.0 - av_get_random_seed()
  Add av_get_random_seed().

2010-05-18 - 796ac23 - lavf 52.63.0 - AVFMT_FLAG_RTP_HINT
  Add AVFMT_FLAG_RTP_HINT as possible value for AVFormatContext.flags.
  NOTE: this was backported to 0.6

2010-05-09 - b6bc205 - lavfi 1.20.0 - AVFilterPicRef
  Add interlaced and top_field_first fields to AVFilterPicRef.

2010-05-01 - 8e2ee18 - lavf 52.62.0 - probe function
  Add av_probe_input_format2 to API, it allows ignoring probe
  results below given score and returns the actual probe score.

2010-04-01 - 3dd6180 - lavf 52.61.0 - metadata API
  Add a flag for av_metadata_set2() to disable overwriting of
  existing tags.

2010-04-01 - 0fb49b5 - lavc 52.66.0
  Add avcodec_get_edge_width().

2010-03-31 - d103218 - lavc 52.65.0
  Add avcodec_copy_context().

2010-03-31 - 1a70d12 - lavf 52.60.0 - av_match_ext()
  Make av_match_ext() public.

2010-03-31 - 1149150 - lavu 50.14.0 - AVMediaType
  Move AVMediaType enum from libavcodec to libavutil.

2010-03-31 - 72415b2 - lavc 52.64.0 - AVMediaType
  Define AVMediaType enum, and use it instead of enum CodecType, which
  is deprecated and will be dropped at the next major bump.

2010-03-25 - 8795823 - lavu 50.13.0 - av_strerror()
  Implement av_strerror().

2010-03-23 - e1484eb - lavc 52.60.0 - av_dct_init()
  Support DCT-I and DST-I.

2010-03-15 - b8819c8 - lavf 52.56.0 - AVFormatContext.start_time_realtime
  Add AVFormatContext.start_time_realtime field.

2010-03-13 - 5bb5c1d - lavfi 1.18.0 - AVFilterPicRef.pos
  Add AVFilterPicRef.pos field.

2010-03-13 - 60c144f - lavu 50.12.0 - error.h
  Move error code definitions from libavcodec/avcodec.h to
  the new public header libavutil/error.h.

2010-03-07 - c709483 - lavc 52.56.0 - avfft.h
  Add public FFT interface.

2010-03-06 - ac6ef86 - lavu 50.11.0 - av_stristr()
  Add av_stristr().

2010-03-03 - 4b83fc0 - lavu 50.10.0 - av_tree_enumerate()
  Add av_tree_enumerate().

2010-02-07 - b687c1a - lavu 50.9.0 - av_compare_ts()
  Add av_compare_ts().

2010-02-05 - 3f3dc76 - lsws 0.10.0 - sws_getCoefficients()
  Add sws_getCoefficients().

2010-02-01 - ca76a11 - lavf 52.50.0 - metadata API
  Add a list of generic tag names, change 'author' -> 'artist',
  'year' -> 'date'.

2010-01-30 - 80a07f6 - lavu 50.8.0 - av_get_pix_fmt()
  Add av_get_pix_fmt().

2010-01-21 - 01cc47d - lsws 0.9.0 - sws_scale()
  Change constness attributes of sws_scale() parameters.

2010-01-10 - 3fb8e77 - lavfi 1.15.0 - avfilter_graph_config_links()
  Add a log_ctx parameter to avfilter_graph_config_links().

2010-01-07 - 8e9767f - lsws 0.8.0 - sws_isSupported{In,Out}put()
  Add sws_isSupportedInput() and sws_isSupportedOutput() functions.

2010-01-06 - c1d662f - lavfi 1.14.0 - avfilter_add_colorspace()
  Change the avfilter_add_colorspace() signature, make it accept an
  (AVFilterFormats **) rather than an (AVFilterFormats *) as before.

2010-01-03 - 4fd1f18 - lavfi 1.13.0 - avfilter_add_colorspace()
  Add avfilter_add_colorspace().

2010-01-02 - 8eb631f - lavf 52.46.0 - av_match_ext()
  Add av_match_ext(), it should be used in place of match_ext().

2010-01-01 - a1f547b - lavf 52.45.0 - av_guess_format()
  Add av_guess_format(), it should be used in place of guess_format().

2009-12-13 - a181981 - lavf 52.43.0 - metadata API
  Add av_metadata_set2(), AV_METADATA_DONT_STRDUP_KEY and
  AV_METADATA_DONT_STRDUP_VAL.

2009-12-13 - 277c733 - lavu 50.7.0 - avstring.h API
  Add av_d2str().

2009-12-13 - 02b398e - lavc 52.42.0 - AVStream
  Add avg_frame_rate.

2009-12-12 - 3ba69a1 - lavu 50.6.0 - av_bmg_next()
  Introduce the av_bmg_next() function.

2009-12-05 - a13a543 - lavfi 1.12.0 - avfilter_draw_slice()
  Add a slice_dir parameter to avfilter_draw_slice().

2009-11-26 - 4cc3f6a - lavfi 1.11.0 - AVFilter
  Remove the next field from AVFilter, this is not anymore required.

2009-11-25 - 1433c4a - lavfi 1.10.0 - avfilter_next()
  Introduce the avfilter_next() function.

2009-11-25 - 86a60fa - lavfi 1.9.0 - avfilter_register()
  Change the signature of avfilter_register() to make it return an
  int. This is required since now the registration operation may fail.

2009-11-25 - 74a0059 - lavu 50.5.0 - pixdesc.h API
  Make the pixdesc.h API public.

2009-10-27 - 243110f - lavfi 1.5.0 - AVFilter.next
  Add a next field to AVFilter, this is used for simplifying the
  registration and management of the registered filters.

2009-10-23 - cccd292 - lavfi 1.4.1 - AVFilter.description
  Add a description field to AVFilter.

2009-10-19 - 6b5dc05 - lavfi 1.3.0 - avfilter_make_format_list()
  Change the interface of avfilter_make_format_list() from
  avfilter_make_format_list(int n, ...) to
  avfilter_make_format_list(enum PixelFormat *pix_fmts).

2009-10-18 - 0eb4ff9 - lavfi 1.0.0 - avfilter_get_video_buffer()
  Make avfilter_get_video_buffer() recursive and add the w and h
  parameters to it.

2009-10-07 - 46c40e4 - lavfi 0.5.1 - AVFilterPic
  Add w and h fields to AVFilterPic.

2009-06-22 - 92400be - lavf 52.34.1 - AVFormatContext.packet_size
  This is now an unsigned int instead of a signed int.

2009-06-19 - a4276ba - lavc 52.32.0 - AVSubtitle.pts
  Add a pts field to AVSubtitle which gives the subtitle packet pts
  in AV_TIME_BASE. Some subtitle de-/encoders (e.g. XSUB) will
  not work right without this.

2009-06-03 - 8f3f2e0 - lavc 52.30.2 - AV_PKT_FLAG_KEY
  PKT_FLAG_KEY has been deprecated and will be dropped at the next
  major version. Use AV_PKT_FLAG_KEY instead.

2009-06-01 - f988ce6 - lavc 52.30.0 - av_lockmgr_register()
  av_lockmgr_register() can be used to register a callback function
  that lavc (and in the future, libraries that depend on lavc) can use
  to implement mutexes. The application should provide a callback function
  that implements the AV_LOCK_* operations described in avcodec.h.
  When the lock manager is registered, FFmpeg is guaranteed to behave
  correctly in a multi-threaded application.

2009-04-30 - ce1d9c8 - lavc 52.28.0 - av_free_packet()
  av_free_packet() is no longer an inline function. It is now exported.

2009-04-11 - 80d403f - lavc 52.25.0 - deprecate av_destruct_packet_nofree()
  Please use NULL instead. This has been supported since r16506
  (lavf > 52.23.1, lavc > 52.10.0).

2009-04-07 - 7a00bba - lavc 52.23.0 - avcodec_decode_video/audio/subtitle
  The old decoding functions are deprecated, all new code should use the
  new functions avcodec_decode_video2(), avcodec_decode_audio3() and
  avcodec_decode_subtitle2(). These new functions take an AVPacket *pkt
  argument instead of a const uint8_t *buf / int buf_size pair.

2009-04-03 - 7b09db3 - lavu 50.3.0 - av_fifo_space()
  Introduce the av_fifo_space() function.

2009-04-02 - fabd246 - lavc 52.23.0 - AVPacket
  Move AVPacket declaration from libavformat/avformat.h to
  libavcodec/avcodec.h.

2009-03-22 - 6e08ca9 - lavu 50.2.0 - RGB32 pixel formats
  Convert the pixel formats PIX_FMT_ARGB, PIX_FMT_RGBA, PIX_FMT_ABGR,
  PIX_FMT_BGRA, which were defined as macros, into enum PixelFormat values.
  Conversely PIX_FMT_RGB32, PIX_FMT_RGB32_1, PIX_FMT_BGR32 and
  PIX_FMT_BGR32_1 are now macros.
  avcodec_get_pix_fmt() now recognizes the "rgb32" and "bgr32" aliases.
  Re-sort the enum PixelFormat list accordingly.
  This change breaks API/ABI backward compatibility.

2009-03-22 - f82674e - lavu 50.1.0 - PIX_FMT_RGB5X5 endian variants
  Add the enum PixelFormat values:
  PIX_FMT_RGB565BE, PIX_FMT_RGB565LE, PIX_FMT_RGB555BE, PIX_FMT_RGB555LE,
  PIX_FMT_BGR565BE, PIX_FMT_BGR565LE, PIX_FMT_BGR555BE, PIX_FMT_BGR555LE.

2009-03-21 - ee6624e - lavu 50.0.0  - av_random*
  The Mersenne Twister PRNG implemented through the av_random* functions
  was removed. Use the lagged Fibonacci PRNG through the av_lfg* functions
  instead.

2009-03-08 - 41dd680 - lavu 50.0.0  - AVFifoBuffer
  av_fifo_init, av_fifo_read, av_fifo_write and av_fifo_realloc were dropped
  and replaced by av_fifo_alloc, av_fifo_generic_read, av_fifo_generic_write
  and av_fifo_realloc2.
  In addition, the order of the function arguments of av_fifo_generic_read
  was changed to match av_fifo_generic_write.
  The AVFifoBuffer/struct AVFifoBuffer may only be used in an opaque way by
  applications, they may not use sizeof() or directly access members.

2009-03-01 - ec26457 - lavf 52.31.0 - Generic metadata API
  Introduce a new metadata API (see av_metadata_get() and friends).
  The old API is now deprecated and should not be used anymore. This especially
  includes the following structure fields:
    - AVFormatContext.title
    - AVFormatContext.author
    - AVFormatContext.copyright
    - AVFormatContext.comment
    - AVFormatContext.album
    - AVFormatContext.year
    - AVFormatContext.track
    - AVFormatContext.genre
    - AVStream.language
    - AVStream.filename
    - AVProgram.provider_name
    - AVProgram.name
    - AVChapter.title<|MERGE_RESOLUTION|>--- conflicted
+++ resolved
@@ -15,24 +15,19 @@
 
 API changes, most recent first:
 
-<<<<<<< HEAD
-2015-xx-xx - xxxxxxx - lavc 56.51.100 - avcodec.h
-  Add AV_PKT_DATA_QUALITY_STATS to export the quality value, PSNR, and pict_type
-  of an AVPacket.
-
-2015-07-16 - xxxxxxxx - lavc 56.49.100
-  Add av_codec_get_codec_properties(), FF_CODEC_PROPERTY_LOSSLESS
-  and FF_CODEC_PROPERTY_CLOSED_CAPTIONS
-=======
 2015-xx-xx - lavc 56.35.0 - avcodec.h
   xxxxxxxxx - Rename CODEC_FLAG* defines to AV_CODEC_FLAG*.
   xxxxxxxxx - Rename CODEC_CAP_* defines to AV_CODEC_CAP_*.
   xxxxxxxxx - Rename FF_INPUT_BUFFER_PADDING_SIZE and FF_MIN_BUFFER_SIZE
               to AV_INPUT_BUFFER_PADDING_SIZE and AV_INPUT_BUFFER_MIN_SIZE.
 
-2015-xx-xx - xxxxxxx - lavc 56.33.0 - avcodec.h
-  Add AV_PKT_DATA_QUALITY_FACTOR to export the quality value of an AVPacket.
->>>>>>> b94ec304
+2015-xx-xx - xxxxxxx - lavc 56.51.100 - avcodec.h
+  Add AV_PKT_DATA_QUALITY_STATS to export the quality value, PSNR, and pict_type
+  of an AVPacket.
+
+2015-07-16 - xxxxxxxx - lavc 56.49.100
+  Add av_codec_get_codec_properties(), FF_CODEC_PROPERTY_LOSSLESS
+  and FF_CODEC_PROPERTY_CLOSED_CAPTIONS
 
 2015-xx-xx - xxxxxxx - lavu 56.15.0
   Add av_version_info().
