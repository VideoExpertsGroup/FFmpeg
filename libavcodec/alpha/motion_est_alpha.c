--- conflicted
+++ resolved
@@ -23,13 +23,8 @@
 #include "dsputil_alpha.h"
 #include "asm.h"
 
-<<<<<<< HEAD
-void get_pixels_mvi(DCTELEM *av_restrict block,
-                    const uint8_t *av_restrict pixels, int line_size)
-=======
 void get_pixels_mvi(int16_t *restrict block,
                     const uint8_t *restrict pixels, int line_size)
->>>>>>> 88bd7fdc
 {
     int h = 8;
 
