--- conflicted
+++ resolved
@@ -999,81 +999,6 @@
     }
 }
 
-<<<<<<< HEAD
-int ff_pred_weight_table(H264Context *h, H264SliceContext *sl)
-{
-    int list, i;
-    int luma_def, chroma_def;
-
-    sl->use_weight             = 0;
-    sl->use_weight_chroma      = 0;
-    sl->luma_log2_weight_denom = get_ue_golomb(&sl->gb);
-    if (h->sps.chroma_format_idc)
-        sl->chroma_log2_weight_denom = get_ue_golomb(&sl->gb);
-
-    if (sl->luma_log2_weight_denom > 7U) {
-        av_log(h->avctx, AV_LOG_ERROR, "luma_log2_weight_denom %d is out of range\n", sl->luma_log2_weight_denom);
-        sl->luma_log2_weight_denom = 0;
-    }
-    if (sl->chroma_log2_weight_denom > 7U) {
-        av_log(h->avctx, AV_LOG_ERROR, "chroma_log2_weight_denom %d is out of range\n", sl->chroma_log2_weight_denom);
-        sl->chroma_log2_weight_denom = 0;
-    }
-
-    luma_def   = 1 << sl->luma_log2_weight_denom;
-    chroma_def = 1 << sl->chroma_log2_weight_denom;
-
-    for (list = 0; list < 2; list++) {
-        sl->luma_weight_flag[list]   = 0;
-        sl->chroma_weight_flag[list] = 0;
-        for (i = 0; i < sl->ref_count[list]; i++) {
-            int luma_weight_flag, chroma_weight_flag;
-
-            luma_weight_flag = get_bits1(&sl->gb);
-            if (luma_weight_flag) {
-                sl->luma_weight[i][list][0] = get_se_golomb(&sl->gb);
-                sl->luma_weight[i][list][1] = get_se_golomb(&sl->gb);
-                if (sl->luma_weight[i][list][0] != luma_def ||
-                    sl->luma_weight[i][list][1] != 0) {
-                    sl->use_weight             = 1;
-                    sl->luma_weight_flag[list] = 1;
-                }
-            } else {
-                sl->luma_weight[i][list][0] = luma_def;
-                sl->luma_weight[i][list][1] = 0;
-            }
-
-            if (h->sps.chroma_format_idc) {
-                chroma_weight_flag = get_bits1(&sl->gb);
-                if (chroma_weight_flag) {
-                    int j;
-                    for (j = 0; j < 2; j++) {
-                        sl->chroma_weight[i][list][j][0] = get_se_golomb(&sl->gb);
-                        sl->chroma_weight[i][list][j][1] = get_se_golomb(&sl->gb);
-                        if (sl->chroma_weight[i][list][j][0] != chroma_def ||
-                            sl->chroma_weight[i][list][j][1] != 0) {
-                            sl->use_weight_chroma        = 1;
-                            sl->chroma_weight_flag[list] = 1;
-                        }
-                    }
-                } else {
-                    int j;
-                    for (j = 0; j < 2; j++) {
-                        sl->chroma_weight[i][list][j][0] = chroma_def;
-                        sl->chroma_weight[i][list][j][1] = 0;
-                    }
-                }
-            }
-        }
-        if (sl->slice_type_nos != AV_PICTURE_TYPE_B)
-            break;
-    }
-    sl->use_weight = sl->use_weight || sl->use_weight_chroma;
-    return 0;
-}
-
-=======
->>>>>>> e481458b
 /**
  * instantaneous decoder refresh.
  */
