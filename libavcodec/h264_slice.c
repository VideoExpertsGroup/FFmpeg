--- conflicted
+++ resolved
@@ -975,13 +975,8 @@
 {
     int width  = h->width  - (h->sps.crop_right + h->sps.crop_left);
     int height = h->height - (h->sps.crop_top   + h->sps.crop_bottom);
-<<<<<<< HEAD
-    int crop_present = h->sps.crop_left  || h->sps.crop_top ||
-                       h->sps.crop_right || h->sps.crop_bottom;
     av_assert0(h->sps.crop_right + h->sps.crop_left < (unsigned)h->width);
     av_assert0(h->sps.crop_top + h->sps.crop_bottom < (unsigned)h->height);
-=======
->>>>>>> 3e3056f2
 
     /* handle container cropping */
     if (FFALIGN(h->avctx->width,  16) == FFALIGN(width,  16) &&
