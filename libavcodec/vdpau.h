--- conflicted
+++ resolved
@@ -50,12 +50,8 @@
  */
 
 #include <vdpau/vdpau.h>
-<<<<<<< HEAD
-#include <vdpau/vdpau_x11.h>
+
 #include "libavutil/avconfig.h"
-=======
-
->>>>>>> 932cc649
 #include "libavutil/attributes.h"
 
 #include "avcodec.h"
