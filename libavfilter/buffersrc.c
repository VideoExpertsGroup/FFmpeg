--- conflicted
+++ resolved
@@ -285,15 +285,12 @@
 
     return ret;
 }
-<<<<<<< HEAD
+FF_ENABLE_DEPRECATION_WARNINGS
 
 int av_buffersrc_buffer(AVFilterContext *ctx, AVFilterBufferRef *buf)
 {
     return av_buffersrc_add_ref(ctx, buf, 0);
 }
-=======
-FF_ENABLE_DEPRECATION_WARNINGS
->>>>>>> 7950e519
 #endif
 
 static av_cold int init_video(AVFilterContext *ctx)
