/*
 * MOV demuxer
 * Copyright (c) 2001 Fabrice Bellard
 * Copyright (c) 2009 Baptiste Coudurier <baptiste dot coudurier at gmail dot com>
 *
 * This file is part of FFmpeg.
 *
 * FFmpeg is free software; you can redistribute it and/or
 * modify it under the terms of the GNU Lesser General Public
 * License as published by the Free Software Foundation; either
 * version 2.1 of the License, or (at your option) any later version.
 *
 * FFmpeg is distributed in the hope that it will be useful,
 * but WITHOUT ANY WARRANTY; without even the implied warranty of
 * MERCHANTABILITY or FITNESS FOR A PARTICULAR PURPOSE.  See the GNU
 * Lesser General Public License for more details.
 *
 * You should have received a copy of the GNU Lesser General Public
 * License along with FFmpeg; if not, write to the Free Software
 * Foundation, Inc., 51 Franklin Street, Fifth Floor, Boston, MA 02110-1301 USA
 */

#include <limits.h>

//#define DEBUG
//#define MOV_EXPORT_ALL_METADATA

#include "libavutil/attributes.h"
#include "libavutil/channel_layout.h"
#include "libavutil/intreadwrite.h"
#include "libavutil/intfloat.h"
#include "libavutil/mathematics.h"
#include "libavutil/avstring.h"
#include "libavutil/dict.h"
#include "libavutil/opt.h"
#include "libavutil/timecode.h"
#include "libavcodec/ac3tab.h"
#include "avformat.h"
#include "internal.h"
#include "avio_internal.h"
#include "riff.h"
#include "isom.h"
#include "libavcodec/get_bits.h"
#include "id3v1.h"
#include "mov_chan.h"

#if CONFIG_ZLIB
#include <zlib.h>
#endif

/*
 * First version by Francois Revol revol@free.fr
 * Seek function by Gael Chardon gael.dev@4now.net
 */

#include "qtpalette.h"


#undef NDEBUG
#include <assert.h>

/* those functions parse an atom */
/* links atom IDs to parse functions */
typedef struct MOVParseTableEntry {
    uint32_t type;
    int (*parse)(MOVContext *ctx, AVIOContext *pb, MOVAtom atom);
} MOVParseTableEntry;

static int mov_read_default(MOVContext *c, AVIOContext *pb, MOVAtom atom);

static int mov_metadata_track_or_disc_number(MOVContext *c, AVIOContext *pb,
                                             unsigned len, const char *key)
{
    char buf[16];

    short current, total = 0;
    avio_rb16(pb); // unknown
    current = avio_rb16(pb);
    if (len >= 6)
        total = avio_rb16(pb);
    if (!total)
        snprintf(buf, sizeof(buf), "%d", current);
    else
        snprintf(buf, sizeof(buf), "%d/%d", current, total);
    av_dict_set(&c->fc->metadata, key, buf, 0);

    return 0;
}

static int mov_metadata_int8_bypass_padding(MOVContext *c, AVIOContext *pb,
                                            unsigned len, const char *key)
{
    char buf[16];

    /* bypass padding bytes */
    avio_r8(pb);
    avio_r8(pb);
    avio_r8(pb);

    snprintf(buf, sizeof(buf), "%d", avio_r8(pb));
    av_dict_set(&c->fc->metadata, key, buf, 0);

    return 0;
}

static int mov_metadata_int8_no_padding(MOVContext *c, AVIOContext *pb,
                                        unsigned len, const char *key)
{
    char buf[16];

    snprintf(buf, sizeof(buf), "%d", avio_r8(pb));
    av_dict_set(&c->fc->metadata, key, buf, 0);

    return 0;
}

static int mov_metadata_gnre(MOVContext *c, AVIOContext *pb,
                             unsigned len, const char *key)
{
    short genre;
    char buf[20];

    avio_r8(pb); // unknown

    genre = avio_r8(pb);
    if (genre < 1 || genre > ID3v1_GENRE_MAX)
        return 0;
    snprintf(buf, sizeof(buf), "%s", ff_id3v1_genre_str[genre-1]);
    av_dict_set(&c->fc->metadata, key, buf, 0);

    return 0;
}

static int mov_read_custom_metadata(MOVContext *c, AVIOContext *pb, MOVAtom atom)
{
    char key[1024]={0}, data[1024]={0};
    int i;
    AVStream *st;
    MOVStreamContext *sc;

    if (c->fc->nb_streams < 1)
        return 0;
    st = c->fc->streams[c->fc->nb_streams-1];
    sc = st->priv_data;

    if (atom.size <= 8) return 0;

    for (i = 0; i < 3; i++) { // Parse up to three sub-atoms looking for name and data.
        int data_size = avio_rb32(pb);
        int tag = avio_rl32(pb);
        int str_size = 0, skip_size = 0;
        char *target = NULL;

        switch (tag) {
        case MKTAG('n','a','m','e'):
            avio_rb32(pb); // version/flags
            str_size = skip_size = data_size - 12;
            atom.size -= 12;
            target = key;
            break;
        case MKTAG('d','a','t','a'):
            avio_rb32(pb); // version/flags
            avio_rb32(pb); // reserved (zero)
            str_size = skip_size = data_size - 16;
            atom.size -= 16;
            target = data;
            break;
        default:
            skip_size = data_size - 8;
            str_size = 0;
            break;
        }

        if (target) {
            str_size = FFMIN3(sizeof(data)-1, str_size, atom.size);
            avio_read(pb, target, str_size);
            target[str_size] = 0;
        }
        atom.size -= skip_size;

        // If we didn't read the full data chunk for the sub-atom, skip to the end of it.
        if (skip_size > str_size) avio_skip(pb, skip_size - str_size);
    }

    if (*key && *data) {
        if (strcmp(key, "iTunSMPB") == 0) {
            int priming, remainder, samples;
            if(sscanf(data, "%*X %X %X %X", &priming, &remainder, &samples) == 3){
                if(priming>0 && priming<16384)
                    sc->start_pad = priming;
                return 1;
            }
        }
        if (strcmp(key, "cdec") == 0) {
//             av_dict_set(&st->metadata, key, data, 0);
            return 1;
        }
    }
    return 0;
}

static const uint32_t mac_to_unicode[128] = {
    0x00C4,0x00C5,0x00C7,0x00C9,0x00D1,0x00D6,0x00DC,0x00E1,
    0x00E0,0x00E2,0x00E4,0x00E3,0x00E5,0x00E7,0x00E9,0x00E8,
    0x00EA,0x00EB,0x00ED,0x00EC,0x00EE,0x00EF,0x00F1,0x00F3,
    0x00F2,0x00F4,0x00F6,0x00F5,0x00FA,0x00F9,0x00FB,0x00FC,
    0x2020,0x00B0,0x00A2,0x00A3,0x00A7,0x2022,0x00B6,0x00DF,
    0x00AE,0x00A9,0x2122,0x00B4,0x00A8,0x2260,0x00C6,0x00D8,
    0x221E,0x00B1,0x2264,0x2265,0x00A5,0x00B5,0x2202,0x2211,
    0x220F,0x03C0,0x222B,0x00AA,0x00BA,0x03A9,0x00E6,0x00F8,
    0x00BF,0x00A1,0x00AC,0x221A,0x0192,0x2248,0x2206,0x00AB,
    0x00BB,0x2026,0x00A0,0x00C0,0x00C3,0x00D5,0x0152,0x0153,
    0x2013,0x2014,0x201C,0x201D,0x2018,0x2019,0x00F7,0x25CA,
    0x00FF,0x0178,0x2044,0x20AC,0x2039,0x203A,0xFB01,0xFB02,
    0x2021,0x00B7,0x201A,0x201E,0x2030,0x00C2,0x00CA,0x00C1,
    0x00CB,0x00C8,0x00CD,0x00CE,0x00CF,0x00CC,0x00D3,0x00D4,
    0xF8FF,0x00D2,0x00DA,0x00DB,0x00D9,0x0131,0x02C6,0x02DC,
    0x00AF,0x02D8,0x02D9,0x02DA,0x00B8,0x02DD,0x02DB,0x02C7,
};

static int mov_read_mac_string(MOVContext *c, AVIOContext *pb, int len,
                               char *dst, int dstlen)
{
    char *p = dst;
    char *end = dst+dstlen-1;
    int i;

    for (i = 0; i < len; i++) {
        uint8_t t, c = avio_r8(pb);
        if (c < 0x80 && p < end)
            *p++ = c;
        else if (p < end)
            PUT_UTF8(mac_to_unicode[c-0x80], t, if (p < end) *p++ = t;);
    }
    *p = 0;
    return p - dst;
}

static int mov_read_covr(MOVContext *c, AVIOContext *pb, int type, int len)
{
    AVPacket pkt;
    AVStream *st;
    MOVStreamContext *sc;
    enum AVCodecID id;
    int ret;

    switch (type) {
    case 0xd:  id = AV_CODEC_ID_MJPEG; break;
    case 0xe:  id = AV_CODEC_ID_PNG;   break;
    case 0x1b: id = AV_CODEC_ID_BMP;   break;
    default:
        av_log(c->fc, AV_LOG_WARNING, "Unknown cover type: 0x%x.\n", type);
        avio_skip(pb, len);
        return 0;
    }

    st = avformat_new_stream(c->fc, NULL);
    if (!st)
        return AVERROR(ENOMEM);
    sc = av_mallocz(sizeof(*sc));
    if (!sc)
        return AVERROR(ENOMEM);
    st->priv_data = sc;

    ret = av_get_packet(pb, &pkt, len);
    if (ret < 0)
        return ret;

    st->disposition              |= AV_DISPOSITION_ATTACHED_PIC;

    st->attached_pic              = pkt;
    st->attached_pic.stream_index = st->index;
    st->attached_pic.flags       |= AV_PKT_FLAG_KEY;

    st->codec->codec_type = AVMEDIA_TYPE_VIDEO;
    st->codec->codec_id   = id;

    return 0;
}

static int mov_read_udta_string(MOVContext *c, AVIOContext *pb, MOVAtom atom)
{
#ifdef MOV_EXPORT_ALL_METADATA
    char tmp_key[5];
#endif
    char str[1024], key2[16], language[4] = {0};
    const char *key = NULL;
    uint16_t langcode = 0;
    uint32_t data_type = 0, str_size;
    int (*parse)(MOVContext*, AVIOContext*, unsigned, const char*) = NULL;

    if (c->itunes_metadata && atom.type == MKTAG('-','-','-','-'))
        return mov_read_custom_metadata(c, pb, atom);

    switch (atom.type) {
    case MKTAG(0xa9,'n','a','m'): key = "title";     break;
    case MKTAG(0xa9,'a','u','t'):
    case MKTAG(0xa9,'A','R','T'): key = "artist";    break;
    case MKTAG( 'a','A','R','T'): key = "album_artist";    break;
    case MKTAG(0xa9,'w','r','t'): key = "composer";  break;
    case MKTAG( 'c','p','r','t'):
    case MKTAG(0xa9,'c','p','y'): key = "copyright"; break;
    case MKTAG(0xa9,'g','r','p'): key = "grouping"; break;
    case MKTAG(0xa9,'l','y','r'): key = "lyrics"; break;
    case MKTAG(0xa9,'c','m','t'):
    case MKTAG(0xa9,'i','n','f'): key = "comment";   break;
    case MKTAG(0xa9,'a','l','b'): key = "album";     break;
    case MKTAG(0xa9,'d','a','y'): key = "date";      break;
    case MKTAG(0xa9,'g','e','n'): key = "genre";     break;
    case MKTAG( 'g','n','r','e'): key = "genre";
        parse = mov_metadata_gnre; break;
    case MKTAG(0xa9,'t','o','o'):
    case MKTAG(0xa9,'s','w','r'): key = "encoder";   break;
    case MKTAG(0xa9,'e','n','c'): key = "encoder";   break;
    case MKTAG(0xa9,'m','a','k'): key = "make";      break;
    case MKTAG(0xa9,'m','o','d'): key = "model";     break;
    case MKTAG(0xa9,'x','y','z'): key = "location";  break;
    case MKTAG( 'd','e','s','c'): key = "description";break;
    case MKTAG( 'l','d','e','s'): key = "synopsis";  break;
    case MKTAG( 't','v','s','h'): key = "show";      break;
    case MKTAG( 't','v','e','n'): key = "episode_id";break;
    case MKTAG( 't','v','n','n'): key = "network";   break;
    case MKTAG( 't','r','k','n'): key = "track";
        parse = mov_metadata_track_or_disc_number; break;
    case MKTAG( 'd','i','s','k'): key = "disc";
        parse = mov_metadata_track_or_disc_number; break;
    case MKTAG( 't','v','e','s'): key = "episode_sort";
        parse = mov_metadata_int8_bypass_padding; break;
    case MKTAG( 't','v','s','n'): key = "season_number";
        parse = mov_metadata_int8_bypass_padding; break;
    case MKTAG( 's','t','i','k'): key = "media_type";
        parse = mov_metadata_int8_no_padding; break;
    case MKTAG( 'h','d','v','d'): key = "hd_video";
        parse = mov_metadata_int8_no_padding; break;
    case MKTAG( 'p','g','a','p'): key = "gapless_playback";
        parse = mov_metadata_int8_no_padding; break;
    }

    if (c->itunes_metadata && atom.size > 8) {
        int data_size = avio_rb32(pb);
        int tag = avio_rl32(pb);
        if (tag == MKTAG('d','a','t','a')) {
            data_type = avio_rb32(pb); // type
            avio_rb32(pb); // unknown
            str_size = data_size - 16;
            atom.size -= 16;

            if (atom.type == MKTAG('c', 'o', 'v', 'r')) {
                int ret = mov_read_covr(c, pb, data_type, str_size);
                if (ret < 0) {
                    av_log(c->fc, AV_LOG_ERROR, "Error parsing cover art.\n");
                    return ret;
                }
            }
        } else return 0;
    } else if (atom.size > 4 && key && !c->itunes_metadata) {
        str_size = avio_rb16(pb); // string length
        langcode = avio_rb16(pb);
        ff_mov_lang_to_iso639(langcode, language);
        atom.size -= 4;
    } else
        str_size = atom.size;

#ifdef MOV_EXPORT_ALL_METADATA
    if (!key) {
        snprintf(tmp_key, 5, "%.4s", (char*)&atom.type);
        key = tmp_key;
    }
#endif

    if (!key)
        return 0;
    if (atom.size < 0)
        return AVERROR_INVALIDDATA;

    str_size = FFMIN3(sizeof(str)-1, str_size, atom.size);

    if (parse)
        parse(c, pb, str_size, key);
    else {
        if (data_type == 3 || (data_type == 0 && (langcode < 0x400 || langcode == 0x7fff))) { // MAC Encoded
            mov_read_mac_string(c, pb, str_size, str, sizeof(str));
        } else {
            avio_read(pb, str, str_size);
            str[str_size] = 0;
        }
        av_dict_set(&c->fc->metadata, key, str, 0);
        if (*language && strcmp(language, "und")) {
            snprintf(key2, sizeof(key2), "%s-%s", key, language);
            av_dict_set(&c->fc->metadata, key2, str, 0);
        }
    }
    av_dlog(c->fc, "lang \"%3s\" ", language);
    av_dlog(c->fc, "tag \"%s\" value \"%s\" atom \"%.4s\" %d %"PRId64"\n",
            key, str, (char*)&atom.type, str_size, atom.size);

    return 0;
}

static int mov_read_chpl(MOVContext *c, AVIOContext *pb, MOVAtom atom)
{
    int64_t start;
    int i, nb_chapters, str_len, version;
    char str[256+1];

    if ((atom.size -= 5) < 0)
        return 0;

    version = avio_r8(pb);
    avio_rb24(pb);
    if (version)
        avio_rb32(pb); // ???
    nb_chapters = avio_r8(pb);

    for (i = 0; i < nb_chapters; i++) {
        if (atom.size < 9)
            return 0;

        start = avio_rb64(pb);
        str_len = avio_r8(pb);

        if ((atom.size -= 9+str_len) < 0)
            return 0;

        avio_read(pb, str, str_len);
        str[str_len] = 0;
        avpriv_new_chapter(c->fc, i, (AVRational){1,10000000}, start, AV_NOPTS_VALUE, str);
    }
    return 0;
}

static int mov_read_dref(MOVContext *c, AVIOContext *pb, MOVAtom atom)
{
    AVStream *st;
    MOVStreamContext *sc;
    int entries, i, j;

    if (c->fc->nb_streams < 1)
        return 0;
    st = c->fc->streams[c->fc->nb_streams-1];
    sc = st->priv_data;

    avio_rb32(pb); // version + flags
    entries = avio_rb32(pb);
    if (entries >= UINT_MAX / sizeof(*sc->drefs))
        return AVERROR_INVALIDDATA;
    av_free(sc->drefs);
    sc->drefs_count = 0;
    sc->drefs = av_mallocz(entries * sizeof(*sc->drefs));
    if (!sc->drefs)
        return AVERROR(ENOMEM);
    sc->drefs_count = entries;

    for (i = 0; i < sc->drefs_count; i++) {
        MOVDref *dref = &sc->drefs[i];
        uint32_t size = avio_rb32(pb);
        int64_t next = avio_tell(pb) + size - 4;

        if (size < 12)
            return AVERROR_INVALIDDATA;

        dref->type = avio_rl32(pb);
        avio_rb32(pb); // version + flags
        av_dlog(c->fc, "type %.4s size %d\n", (char*)&dref->type, size);

        if (dref->type == MKTAG('a','l','i','s') && size > 150) {
            /* macintosh alias record */
            uint16_t volume_len, len;
            int16_t type;

            avio_skip(pb, 10);

            volume_len = avio_r8(pb);
            volume_len = FFMIN(volume_len, 27);
            avio_read(pb, dref->volume, 27);
            dref->volume[volume_len] = 0;
            av_log(c->fc, AV_LOG_DEBUG, "volume %s, len %d\n", dref->volume, volume_len);

            avio_skip(pb, 12);

            len = avio_r8(pb);
            len = FFMIN(len, 63);
            avio_read(pb, dref->filename, 63);
            dref->filename[len] = 0;
            av_log(c->fc, AV_LOG_DEBUG, "filename %s, len %d\n", dref->filename, len);

            avio_skip(pb, 16);

            /* read next level up_from_alias/down_to_target */
            dref->nlvl_from = avio_rb16(pb);
            dref->nlvl_to   = avio_rb16(pb);
            av_log(c->fc, AV_LOG_DEBUG, "nlvl from %d, nlvl to %d\n",
                   dref->nlvl_from, dref->nlvl_to);

            avio_skip(pb, 16);

            for (type = 0; type != -1 && avio_tell(pb) < next; ) {
                if(url_feof(pb))
                    return AVERROR_EOF;
                type = avio_rb16(pb);
                len = avio_rb16(pb);
                av_log(c->fc, AV_LOG_DEBUG, "type %d, len %d\n", type, len);
                if (len&1)
                    len += 1;
                if (type == 2) { // absolute path
                    av_free(dref->path);
                    dref->path = av_mallocz(len+1);
                    if (!dref->path)
                        return AVERROR(ENOMEM);
                    avio_read(pb, dref->path, len);
                    if (len > volume_len && !strncmp(dref->path, dref->volume, volume_len)) {
                        len -= volume_len;
                        memmove(dref->path, dref->path+volume_len, len);
                        dref->path[len] = 0;
                    }
                    for (j = 0; j < len; j++)
                        if (dref->path[j] == ':')
                            dref->path[j] = '/';
                    av_log(c->fc, AV_LOG_DEBUG, "path %s\n", dref->path);
                } else if (type == 0) { // directory name
                    av_free(dref->dir);
                    dref->dir = av_malloc(len+1);
                    if (!dref->dir)
                        return AVERROR(ENOMEM);
                    avio_read(pb, dref->dir, len);
                    dref->dir[len] = 0;
                    for (j = 0; j < len; j++)
                        if (dref->dir[j] == ':')
                            dref->dir[j] = '/';
                    av_log(c->fc, AV_LOG_DEBUG, "dir %s\n", dref->dir);
                } else
                    avio_skip(pb, len);
            }
        }
        avio_seek(pb, next, SEEK_SET);
    }
    return 0;
}

static int mov_read_hdlr(MOVContext *c, AVIOContext *pb, MOVAtom atom)
{
    AVStream *st;
    uint32_t type;
    uint32_t av_unused ctype;
    int title_size;
    char *title_str;

    if (c->fc->nb_streams < 1) // meta before first trak
        return 0;

    st = c->fc->streams[c->fc->nb_streams-1];

    avio_r8(pb); /* version */
    avio_rb24(pb); /* flags */

    /* component type */
    ctype = avio_rl32(pb);
    type = avio_rl32(pb); /* component subtype */

    av_dlog(c->fc, "ctype= %.4s (0x%08x)\n", (char*)&ctype, ctype);
    av_dlog(c->fc, "stype= %.4s\n", (char*)&type);

    if     (type == MKTAG('v','i','d','e'))
        st->codec->codec_type = AVMEDIA_TYPE_VIDEO;
    else if (type == MKTAG('s','o','u','n'))
        st->codec->codec_type = AVMEDIA_TYPE_AUDIO;
    else if (type == MKTAG('m','1','a',' '))
        st->codec->codec_id = AV_CODEC_ID_MP2;
    else if ((type == MKTAG('s','u','b','p')) || (type == MKTAG('c','l','c','p')))
        st->codec->codec_type = AVMEDIA_TYPE_SUBTITLE;

    avio_rb32(pb); /* component  manufacture */
    avio_rb32(pb); /* component flags */
    avio_rb32(pb); /* component flags mask */

    title_size = atom.size - 24;
    if (title_size > 0) {
        title_str = av_malloc(title_size + 1); /* Add null terminator */
        if (!title_str)
            return AVERROR(ENOMEM);
        avio_read(pb, title_str, title_size);
        title_str[title_size] = 0;
        if (title_str[0])
            av_dict_set(&st->metadata, "handler_name", title_str +
                        (!c->isom && title_str[0] == title_size - 1), 0);
        av_freep(&title_str);
    }

    return 0;
}

int ff_mov_read_esds(AVFormatContext *fc, AVIOContext *pb, MOVAtom atom)
{
    AVStream *st;
    int tag;

    if (fc->nb_streams < 1)
        return 0;
    st = fc->streams[fc->nb_streams-1];

    avio_rb32(pb); /* version + flags */
    ff_mp4_read_descr(fc, pb, &tag);
    if (tag == MP4ESDescrTag) {
        ff_mp4_parse_es_descr(pb, NULL);
    } else
        avio_rb16(pb); /* ID */

    ff_mp4_read_descr(fc, pb, &tag);
    if (tag == MP4DecConfigDescrTag)
        ff_mp4_read_dec_config_descr(fc, st, pb);
    return 0;
}

static int mov_read_esds(MOVContext *c, AVIOContext *pb, MOVAtom atom)
{
    return ff_mov_read_esds(c->fc, pb, atom);
}

static int mov_read_dac3(MOVContext *c, AVIOContext *pb, MOVAtom atom)
{
    AVStream *st;
    int ac3info, acmod, lfeon, bsmod;

    if (c->fc->nb_streams < 1)
        return 0;
    st = c->fc->streams[c->fc->nb_streams-1];

    ac3info = avio_rb24(pb);
    bsmod = (ac3info >> 14) & 0x7;
    acmod = (ac3info >> 11) & 0x7;
    lfeon = (ac3info >> 10) & 0x1;
    st->codec->channels = ((int[]){2,1,2,3,3,4,4,5})[acmod] + lfeon;
    st->codec->channel_layout = avpriv_ac3_channel_layout_tab[acmod];
    if (lfeon)
        st->codec->channel_layout |= AV_CH_LOW_FREQUENCY;
    st->codec->audio_service_type = bsmod;
    if (st->codec->channels > 1 && bsmod == 0x7)
        st->codec->audio_service_type = AV_AUDIO_SERVICE_TYPE_KARAOKE;

    return 0;
}

static int mov_read_dec3(MOVContext *c, AVIOContext *pb, MOVAtom atom)
{
    AVStream *st;
    int eac3info, acmod, lfeon, bsmod;

    if (c->fc->nb_streams < 1)
        return 0;
    st = c->fc->streams[c->fc->nb_streams-1];

    /* No need to parse fields for additional independent substreams and its
     * associated dependent substreams since libavcodec's E-AC-3 decoder
     * does not support them yet. */
    avio_rb16(pb); /* data_rate and num_ind_sub */
    eac3info = avio_rb24(pb);
    bsmod = (eac3info >> 12) & 0x1f;
    acmod = (eac3info >>  9) & 0x7;
    lfeon = (eac3info >>  8) & 0x1;
    st->codec->channel_layout = avpriv_ac3_channel_layout_tab[acmod];
    if (lfeon)
        st->codec->channel_layout |= AV_CH_LOW_FREQUENCY;
    st->codec->channels = av_get_channel_layout_nb_channels(st->codec->channel_layout);
    st->codec->audio_service_type = bsmod;
    if (st->codec->channels > 1 && bsmod == 0x7)
        st->codec->audio_service_type = AV_AUDIO_SERVICE_TYPE_KARAOKE;

    return 0;
}

static int mov_read_chan(MOVContext *c, AVIOContext *pb, MOVAtom atom)
{
    AVStream *st;

    if (c->fc->nb_streams < 1)
        return 0;
    st = c->fc->streams[c->fc->nb_streams-1];

    if (atom.size < 16)
        return 0;

    ff_mov_read_chan(c->fc, pb, st, atom.size - 4);

    return 0;
}

static int mov_read_wfex(MOVContext *c, AVIOContext *pb, MOVAtom atom)
{
    AVStream *st;

    if (c->fc->nb_streams < 1)
        return 0;
    st = c->fc->streams[c->fc->nb_streams-1];

    if (ff_get_wav_header(pb, st->codec, atom.size) < 0) {
        av_log(c->fc, AV_LOG_WARNING, "get_wav_header failed\n");
    }

    return 0;
}

static int mov_read_pasp(MOVContext *c, AVIOContext *pb, MOVAtom atom)
{
    const int num = avio_rb32(pb);
    const int den = avio_rb32(pb);
    AVStream *st;

    if (c->fc->nb_streams < 1)
        return 0;
    st = c->fc->streams[c->fc->nb_streams-1];

    if ((st->sample_aspect_ratio.den != 1 || st->sample_aspect_ratio.num) && // default
        (den != st->sample_aspect_ratio.den || num != st->sample_aspect_ratio.num)) {
        av_log(c->fc, AV_LOG_WARNING,
               "sample aspect ratio already set to %d:%d, ignoring 'pasp' atom (%d:%d)\n",
               st->sample_aspect_ratio.num, st->sample_aspect_ratio.den,
               num, den);
    } else if (den != 0) {
        st->sample_aspect_ratio.num = num;
        st->sample_aspect_ratio.den = den;
    }
    return 0;
}

/* this atom contains actual media data */
static int mov_read_mdat(MOVContext *c, AVIOContext *pb, MOVAtom atom)
{
    if (atom.size == 0) /* wrong one (MP4) */
        return 0;
    c->found_mdat=1;
    return 0; /* now go for moov */
}

/* read major brand, minor version and compatible brands and store them as metadata */
static int mov_read_ftyp(MOVContext *c, AVIOContext *pb, MOVAtom atom)
{
    uint32_t minor_ver;
    int comp_brand_size;
    char minor_ver_str[11]; /* 32 bit integer -> 10 digits + null */
    char* comp_brands_str;
    uint8_t type[5] = {0};

    avio_read(pb, type, 4);
    if (strcmp(type, "qt  "))
        c->isom = 1;
    av_log(c->fc, AV_LOG_DEBUG, "ISO: File Type Major Brand: %.4s\n",(char *)&type);
    av_dict_set(&c->fc->metadata, "major_brand", type, 0);
    minor_ver = avio_rb32(pb); /* minor version */
    snprintf(minor_ver_str, sizeof(minor_ver_str), "%d", minor_ver);
    av_dict_set(&c->fc->metadata, "minor_version", minor_ver_str, 0);

    comp_brand_size = atom.size - 8;
    if (comp_brand_size < 0)
        return AVERROR_INVALIDDATA;
    comp_brands_str = av_malloc(comp_brand_size + 1); /* Add null terminator */
    if (!comp_brands_str)
        return AVERROR(ENOMEM);
    avio_read(pb, comp_brands_str, comp_brand_size);
    comp_brands_str[comp_brand_size] = 0;
    av_dict_set(&c->fc->metadata, "compatible_brands", comp_brands_str, 0);
    av_freep(&comp_brands_str);

    return 0;
}

/* this atom should contain all header atoms */
static int mov_read_moov(MOVContext *c, AVIOContext *pb, MOVAtom atom)
{
    int ret;

    if ((ret = mov_read_default(c, pb, atom)) < 0)
        return ret;
    /* we parsed the 'moov' atom, we can terminate the parsing as soon as we find the 'mdat' */
    /* so we don't parse the whole file if over a network */
    c->found_moov=1;
    return 0; /* now go for mdat */
}

static int mov_read_moof(MOVContext *c, AVIOContext *pb, MOVAtom atom)
{
    c->fragment.moof_offset = avio_tell(pb) - 8;
    av_dlog(c->fc, "moof offset %"PRIx64"\n", c->fragment.moof_offset);
    return mov_read_default(c, pb, atom);
}

static void mov_metadata_creation_time(AVDictionary **metadata, int64_t time)
{
    char buffer[32];
    if (time) {
        struct tm *ptm;
        time_t timet;
        if(time >= 2082844800)
            time -= 2082844800;  /* seconds between 1904-01-01 and Epoch */
        timet = time;
        ptm = gmtime(&timet);
        if (!ptm) return;
        strftime(buffer, sizeof(buffer), "%Y-%m-%d %H:%M:%S", ptm);
        av_dict_set(metadata, "creation_time", buffer, 0);
    }
}

static int mov_read_mdhd(MOVContext *c, AVIOContext *pb, MOVAtom atom)
{
    AVStream *st;
    MOVStreamContext *sc;
    int version;
    char language[4] = {0};
    unsigned lang;
    int64_t creation_time;

    if (c->fc->nb_streams < 1)
        return 0;
    st = c->fc->streams[c->fc->nb_streams-1];
    sc = st->priv_data;

    version = avio_r8(pb);
    if (version > 1) {
        av_log_ask_for_sample(c, "unsupported version %d\n", version);
        return AVERROR_PATCHWELCOME;
    }
    avio_rb24(pb); /* flags */
    if (version == 1) {
        creation_time = avio_rb64(pb);
        avio_rb64(pb);
    } else {
        creation_time = avio_rb32(pb);
        avio_rb32(pb); /* modification time */
    }
    mov_metadata_creation_time(&st->metadata, creation_time);

    sc->time_scale = avio_rb32(pb);
    st->duration = (version == 1) ? avio_rb64(pb) : avio_rb32(pb); /* duration */

    lang = avio_rb16(pb); /* language */
    if (ff_mov_lang_to_iso639(lang, language))
        av_dict_set(&st->metadata, "language", language, 0);
    avio_rb16(pb); /* quality */

    return 0;
}

static int mov_read_mvhd(MOVContext *c, AVIOContext *pb, MOVAtom atom)
{
    int64_t creation_time;
    int version = avio_r8(pb); /* version */
    avio_rb24(pb); /* flags */

    if (version == 1) {
        creation_time = avio_rb64(pb);
        avio_rb64(pb);
    } else {
        creation_time = avio_rb32(pb);
        avio_rb32(pb); /* modification time */
    }
    mov_metadata_creation_time(&c->fc->metadata, creation_time);
    c->time_scale = avio_rb32(pb); /* time scale */

    av_dlog(c->fc, "time scale = %i\n", c->time_scale);

    c->duration = (version == 1) ? avio_rb64(pb) : avio_rb32(pb); /* duration */
    // set the AVCodecContext duration because the duration of individual tracks
    // may be inaccurate
    if (c->time_scale > 0)
        c->fc->duration = av_rescale(c->duration, AV_TIME_BASE, c->time_scale);
    avio_rb32(pb); /* preferred scale */

    avio_rb16(pb); /* preferred volume */

    avio_skip(pb, 10); /* reserved */

    avio_skip(pb, 36); /* display matrix */

    avio_rb32(pb); /* preview time */
    avio_rb32(pb); /* preview duration */
    avio_rb32(pb); /* poster time */
    avio_rb32(pb); /* selection time */
    avio_rb32(pb); /* selection duration */
    avio_rb32(pb); /* current time */
    avio_rb32(pb); /* next track ID */
    return 0;
}

static int mov_read_enda(MOVContext *c, AVIOContext *pb, MOVAtom atom)
{
    AVStream *st;
    int little_endian;

    if (c->fc->nb_streams < 1)
        return 0;
    st = c->fc->streams[c->fc->nb_streams-1];

    little_endian = avio_rb16(pb) & 0xFF;
    av_dlog(c->fc, "enda %d\n", little_endian);
    if (little_endian == 1) {
        switch (st->codec->codec_id) {
        case AV_CODEC_ID_PCM_S24BE:
            st->codec->codec_id = AV_CODEC_ID_PCM_S24LE;
            break;
        case AV_CODEC_ID_PCM_S32BE:
            st->codec->codec_id = AV_CODEC_ID_PCM_S32LE;
            break;
        case AV_CODEC_ID_PCM_F32BE:
            st->codec->codec_id = AV_CODEC_ID_PCM_F32LE;
            break;
        case AV_CODEC_ID_PCM_F64BE:
            st->codec->codec_id = AV_CODEC_ID_PCM_F64LE;
            break;
        default:
            break;
        }
    }
    return 0;
}

static int mov_read_fiel(MOVContext *c, AVIOContext *pb, MOVAtom atom)
{
    AVStream *st;
    unsigned mov_field_order;
    enum AVFieldOrder decoded_field_order = AV_FIELD_UNKNOWN;

    if (c->fc->nb_streams < 1) // will happen with jp2 files
        return 0;
    st = c->fc->streams[c->fc->nb_streams-1];
    if (atom.size < 2)
        return AVERROR_INVALIDDATA;
    mov_field_order = avio_rb16(pb);
    if ((mov_field_order & 0xFF00) == 0x0100)
        decoded_field_order = AV_FIELD_PROGRESSIVE;
    else if ((mov_field_order & 0xFF00) == 0x0200) {
        switch (mov_field_order & 0xFF) {
        case 0x01: decoded_field_order = AV_FIELD_TT;
                   break;
        case 0x06: decoded_field_order = AV_FIELD_BB;
                   break;
        case 0x09: decoded_field_order = AV_FIELD_TB;
                   break;
        case 0x0E: decoded_field_order = AV_FIELD_BT;
                   break;
        }
    }
    if (decoded_field_order == AV_FIELD_UNKNOWN && mov_field_order) {
        av_log(NULL, AV_LOG_ERROR, "Unknown MOV field order 0x%04x\n", mov_field_order);
    }
    st->codec->field_order = decoded_field_order;

    return 0;
}

/* FIXME modify qdm2/svq3/h264 decoders to take full atom as extradata */
static int mov_read_extradata(MOVContext *c, AVIOContext *pb, MOVAtom atom,
                              enum AVCodecID codec_id)
{
    AVStream *st;
    uint64_t size;
    uint8_t *buf;

    if (c->fc->nb_streams < 1) // will happen with jp2 files
        return 0;
    st= c->fc->streams[c->fc->nb_streams-1];

    if (st->codec->codec_id != codec_id)
        return 0; /* unexpected codec_id - don't mess with extradata */

    size= (uint64_t)st->codec->extradata_size + atom.size + 8 + FF_INPUT_BUFFER_PADDING_SIZE;
    if (size > INT_MAX || (uint64_t)atom.size > INT_MAX)
        return AVERROR_INVALIDDATA;
    buf= av_realloc(st->codec->extradata, size);
    if (!buf)
        return AVERROR(ENOMEM);
    st->codec->extradata= buf;
    buf+= st->codec->extradata_size;
    st->codec->extradata_size= size - FF_INPUT_BUFFER_PADDING_SIZE;
    AV_WB32(       buf    , atom.size + 8);
    AV_WL32(       buf + 4, atom.type);
    avio_read(pb, buf + 8, atom.size);
    return 0;
}

/* wrapper functions for reading ALAC/AVS/MJPEG/MJPEG2000 extradata atoms only for those codecs */
static int mov_read_alac(MOVContext *c, AVIOContext *pb, MOVAtom atom)
{
    return mov_read_extradata(c, pb, atom, AV_CODEC_ID_ALAC);
}

static int mov_read_avss(MOVContext *c, AVIOContext *pb, MOVAtom atom)
{
    return mov_read_extradata(c, pb, atom, AV_CODEC_ID_AVS);
}

static int mov_read_jp2h(MOVContext *c, AVIOContext *pb, MOVAtom atom)
{
    return mov_read_extradata(c, pb, atom, AV_CODEC_ID_JPEG2000);
}

static int mov_read_avid(MOVContext *c, AVIOContext *pb, MOVAtom atom)
{
    return mov_read_extradata(c, pb, atom, AV_CODEC_ID_AVUI);
}

static int mov_read_svq3(MOVContext *c, AVIOContext *pb, MOVAtom atom)
{
    return mov_read_extradata(c, pb, atom, AV_CODEC_ID_SVQ3);
}

static int mov_read_wave(MOVContext *c, AVIOContext *pb, MOVAtom atom)
{
    AVStream *st;

    if (c->fc->nb_streams < 1)
        return 0;
    st = c->fc->streams[c->fc->nb_streams-1];

    if ((uint64_t)atom.size > (1<<30))
        return AVERROR_INVALIDDATA;

    if (st->codec->codec_id == AV_CODEC_ID_QDM2 || st->codec->codec_id == AV_CODEC_ID_QDMC) {
        // pass all frma atom to codec, needed at least for QDMC and QDM2
        av_free(st->codec->extradata);
        st->codec->extradata_size = 0;
        st->codec->extradata = av_mallocz(atom.size + FF_INPUT_BUFFER_PADDING_SIZE);
        if (!st->codec->extradata)
            return AVERROR(ENOMEM);
        st->codec->extradata_size = atom.size;
        avio_read(pb, st->codec->extradata, atom.size);
    } else if (atom.size > 8) { /* to read frma, esds atoms */
        int ret;
        if ((ret = mov_read_default(c, pb, atom)) < 0)
            return ret;
    } else
        avio_skip(pb, atom.size);
    return 0;
}

/**
 * This function reads atom content and puts data in extradata without tag
 * nor size unlike mov_read_extradata.
 */
static int mov_read_glbl(MOVContext *c, AVIOContext *pb, MOVAtom atom)
{
    AVStream *st;

    if (c->fc->nb_streams < 1)
        return 0;
    st = c->fc->streams[c->fc->nb_streams-1];

    if ((uint64_t)atom.size > (1<<30))
        return AVERROR_INVALIDDATA;

    if (atom.size >= 10) {
        // Broken files created by legacy versions of libavformat will
        // wrap a whole fiel atom inside of a glbl atom.
        unsigned size = avio_rb32(pb);
        unsigned type = avio_rl32(pb);
        avio_seek(pb, -8, SEEK_CUR);
        if (type == MKTAG('f','i','e','l') && size == atom.size)
            return mov_read_default(c, pb, atom);
    }
    av_free(st->codec->extradata);
    st->codec->extradata_size = 0;
    st->codec->extradata = av_mallocz(atom.size + FF_INPUT_BUFFER_PADDING_SIZE);
    if (!st->codec->extradata)
        return AVERROR(ENOMEM);
    st->codec->extradata_size = atom.size;
    avio_read(pb, st->codec->extradata, atom.size);
    return 0;
}

static int mov_read_dvc1(MOVContext *c, AVIOContext *pb, MOVAtom atom)
{
    AVStream *st;
    uint8_t profile_level;

    if (c->fc->nb_streams < 1)
        return 0;
    st = c->fc->streams[c->fc->nb_streams-1];

    if (atom.size >= (1<<28) || atom.size < 7)
        return AVERROR_INVALIDDATA;

    profile_level = avio_r8(pb);
    if ((profile_level & 0xf0) != 0xc0)
        return 0;

    av_free(st->codec->extradata);
    st->codec->extradata_size = 0;
    st->codec->extradata = av_mallocz(atom.size - 7 + FF_INPUT_BUFFER_PADDING_SIZE);
    if (!st->codec->extradata)
        return AVERROR(ENOMEM);
    st->codec->extradata_size = atom.size - 7;
    avio_seek(pb, 6, SEEK_CUR);
    avio_read(pb, st->codec->extradata, st->codec->extradata_size);
    return 0;
}

/**
 * An strf atom is a BITMAPINFOHEADER struct. This struct is 40 bytes itself,
 * but can have extradata appended at the end after the 40 bytes belonging
 * to the struct.
 */
static int mov_read_strf(MOVContext *c, AVIOContext *pb, MOVAtom atom)
{
    AVStream *st;

    if (c->fc->nb_streams < 1)
        return 0;
    if (atom.size <= 40)
        return 0;
    st = c->fc->streams[c->fc->nb_streams-1];

    if ((uint64_t)atom.size > (1<<30))
        return AVERROR_INVALIDDATA;

    av_free(st->codec->extradata);
    st->codec->extradata_size = 0;
    st->codec->extradata = av_mallocz(atom.size - 40 + FF_INPUT_BUFFER_PADDING_SIZE);
    if (!st->codec->extradata)
        return AVERROR(ENOMEM);
    st->codec->extradata_size = atom.size - 40;
    avio_skip(pb, 40);
    avio_read(pb, st->codec->extradata, atom.size - 40);
    return 0;
}

static int mov_read_stco(MOVContext *c, AVIOContext *pb, MOVAtom atom)
{
    AVStream *st;
    MOVStreamContext *sc;
    unsigned int i, entries;

    if (c->fc->nb_streams < 1)
        return 0;
    st = c->fc->streams[c->fc->nb_streams-1];
    sc = st->priv_data;

    avio_r8(pb); /* version */
    avio_rb24(pb); /* flags */

    entries = avio_rb32(pb);

    if (!entries)
        return 0;
    if (entries >= UINT_MAX/sizeof(int64_t))
        return AVERROR_INVALIDDATA;

    sc->chunk_offsets = av_malloc(entries * sizeof(int64_t));
    if (!sc->chunk_offsets)
        return AVERROR(ENOMEM);
    sc->chunk_count = entries;

    if      (atom.type == MKTAG('s','t','c','o'))
        for (i = 0; i < entries && !pb->eof_reached; i++)
            sc->chunk_offsets[i] = avio_rb32(pb);
    else if (atom.type == MKTAG('c','o','6','4'))
        for (i = 0; i < entries && !pb->eof_reached; i++)
            sc->chunk_offsets[i] = avio_rb64(pb);
    else
        return AVERROR_INVALIDDATA;

    sc->chunk_count = i;

    if (pb->eof_reached)
        return AVERROR_EOF;

    return 0;
}

/**
 * Compute codec id for 'lpcm' tag.
 * See CoreAudioTypes and AudioStreamBasicDescription at Apple.
 */
enum AVCodecID ff_mov_get_lpcm_codec_id(int bps, int flags)
{
<<<<<<< HEAD
    if (flags & 1) { // floating point
        if (flags & 2) { // big endian
            if      (bps == 32) return AV_CODEC_ID_PCM_F32BE;
            else if (bps == 64) return AV_CODEC_ID_PCM_F64BE;
        } else {
            if      (bps == 32) return AV_CODEC_ID_PCM_F32LE;
            else if (bps == 64) return AV_CODEC_ID_PCM_F64LE;
        }
    } else {
        if (flags & 2) {
            if      (bps == 8) {
                // signed integer
                if (flags & 4)  return AV_CODEC_ID_PCM_S8;
                else            return AV_CODEC_ID_PCM_U8;
           }else if (bps == 16) return AV_CODEC_ID_PCM_S16BE;
            else if (bps == 24) return AV_CODEC_ID_PCM_S24BE;
            else if (bps == 32) return AV_CODEC_ID_PCM_S32BE;
        } else {
            if      (bps == 8) {
                if (flags & 4)  return AV_CODEC_ID_PCM_S8;
                else            return AV_CODEC_ID_PCM_U8;
           }else if (bps == 16) return AV_CODEC_ID_PCM_S16LE;
            else if (bps == 24) return AV_CODEC_ID_PCM_S24LE;
            else if (bps == 32) return AV_CODEC_ID_PCM_S32LE;
        }
    }
    return AV_CODEC_ID_NONE;
=======
    /* lpcm flags:
     * 0x1 = float
     * 0x2 = big-endian
     * 0x4 = signed
     */
    return ff_get_pcm_codec_id(bps, flags & 1, flags & 2, flags & 4 ? -1 : 0);
>>>>>>> 5c7bf2dd
}

int ff_mov_read_stsd_entries(MOVContext *c, AVIOContext *pb, int entries)
{
    AVStream *st;
    MOVStreamContext *sc;
    int j, pseudo_stream_id;

    if (c->fc->nb_streams < 1)
        return 0;
    st = c->fc->streams[c->fc->nb_streams-1];
    sc = st->priv_data;

    for (pseudo_stream_id = 0;
         pseudo_stream_id < entries && !pb->eof_reached;
         pseudo_stream_id++) {
        //Parsing Sample description table
        enum AVCodecID id;
        int dref_id = 1;
        MOVAtom a = { AV_RL32("stsd") };
        int64_t start_pos = avio_tell(pb);
        int64_t size = avio_rb32(pb); /* size */
        uint32_t format = avio_rl32(pb); /* data format */

        if (size >= 16) {
            avio_rb32(pb); /* reserved */
            avio_rb16(pb); /* reserved */
            dref_id = avio_rb16(pb);
        }else if (size <= 7){
            av_log(c->fc, AV_LOG_ERROR, "invalid size %"PRId64" in stsd\n", size);
            return AVERROR_INVALIDDATA;
        }

        if (st->codec->codec_tag &&
            st->codec->codec_tag != format &&
            (c->fc->video_codec_id ? ff_codec_get_id(ff_codec_movvideo_tags, format) != c->fc->video_codec_id
                                   : st->codec->codec_tag != MKTAG('j','p','e','g'))
           ){
            /* Multiple fourcc, we skip JPEG. This is not correct, we should
             * export it as a separate AVStream but this needs a few changes
             * in the MOV demuxer, patch welcome. */
            av_log(c->fc, AV_LOG_WARNING, "multiple fourcc not supported\n");
            avio_skip(pb, size - (avio_tell(pb) - start_pos));
            continue;
        }
        /* we cannot demux concatenated h264 streams because of different extradata */
        if (st->codec->codec_tag && st->codec->codec_tag == AV_RL32("avc1"))
            av_log(c->fc, AV_LOG_WARNING, "Concatenated H.264 might not play corrently.\n");
        sc->pseudo_stream_id = st->codec->codec_tag ? -1 : pseudo_stream_id;
        sc->dref_id= dref_id;

        st->codec->codec_tag = format;
        id = ff_codec_get_id(ff_codec_movaudio_tags, format);
        if (id<=0 && ((format&0xFFFF) == 'm'+('s'<<8) || (format&0xFFFF) == 'T'+('S'<<8)))
            id = ff_codec_get_id(ff_codec_wav_tags, av_bswap32(format)&0xFFFF);

        if (st->codec->codec_type != AVMEDIA_TYPE_VIDEO && id > 0) {
            st->codec->codec_type = AVMEDIA_TYPE_AUDIO;
        } else if (st->codec->codec_type != AVMEDIA_TYPE_AUDIO && /* do not overwrite codec type */
                   format && format != MKTAG('m','p','4','s')) { /* skip old asf mpeg4 tag */
            id = ff_codec_get_id(ff_codec_movvideo_tags, format);
            if (id <= 0)
                id = ff_codec_get_id(ff_codec_bmp_tags, format);
            if (id > 0)
                st->codec->codec_type = AVMEDIA_TYPE_VIDEO;
            else if (st->codec->codec_type == AVMEDIA_TYPE_DATA ||
                     (st->codec->codec_type == AVMEDIA_TYPE_SUBTITLE &&
                      st->codec->codec_id == AV_CODEC_ID_NONE)){
                id = ff_codec_get_id(ff_codec_movsubtitle_tags, format);
                if (id > 0)
                    st->codec->codec_type = AVMEDIA_TYPE_SUBTITLE;
            }
        }

        av_dlog(c->fc, "size=%"PRId64" 4CC= %c%c%c%c codec_type=%d\n", size,
                (format >> 0) & 0xff, (format >> 8) & 0xff, (format >> 16) & 0xff,
                (format >> 24) & 0xff, st->codec->codec_type);

        if (st->codec->codec_type==AVMEDIA_TYPE_VIDEO) {
            unsigned int color_depth, len;
            int color_greyscale;
            int color_table_id;

            st->codec->codec_id = id;
            avio_rb16(pb); /* version */
            avio_rb16(pb); /* revision level */
            avio_rb32(pb); /* vendor */
            avio_rb32(pb); /* temporal quality */
            avio_rb32(pb); /* spatial quality */

            st->codec->width = avio_rb16(pb); /* width */
            st->codec->height = avio_rb16(pb); /* height */

            avio_rb32(pb); /* horiz resolution */
            avio_rb32(pb); /* vert resolution */
            avio_rb32(pb); /* data size, always 0 */
            avio_rb16(pb); /* frames per samples */

            len = avio_r8(pb); /* codec name, pascal string */
            if (len > 31)
                len = 31;
            mov_read_mac_string(c, pb, len, st->codec->codec_name, 32);
            if (len < 31)
                avio_skip(pb, 31 - len);
            /* codec_tag YV12 triggers an UV swap in rawdec.c */
            if (!memcmp(st->codec->codec_name, "Planar Y'CbCr 8-bit 4:2:0", 25))
                st->codec->codec_tag=MKTAG('I', '4', '2', '0');

            st->codec->bits_per_coded_sample = avio_rb16(pb); /* depth */
            color_table_id = avio_rb16(pb); /* colortable id */
            av_dlog(c->fc, "depth %d, ctab id %d\n",
                   st->codec->bits_per_coded_sample, color_table_id);
            /* figure out the palette situation */
            color_depth = st->codec->bits_per_coded_sample & 0x1F;
            color_greyscale = st->codec->bits_per_coded_sample & 0x20;

            /* if the depth is 2, 4, or 8 bpp, file is palettized */
            if ((color_depth == 2) || (color_depth == 4) ||
                (color_depth == 8)) {
                /* for palette traversal */
                unsigned int color_start, color_count, color_end;
                unsigned char a, r, g, b;

                if (color_greyscale) {
                    int color_index, color_dec;
                    /* compute the greyscale palette */
                    st->codec->bits_per_coded_sample = color_depth;
                    color_count = 1 << color_depth;
                    color_index = 255;
                    color_dec = 256 / (color_count - 1);
                    for (j = 0; j < color_count; j++) {
                        if (id == AV_CODEC_ID_CINEPAK){
                            r = g = b = color_count - 1 - color_index;
                        }else
                        r = g = b = color_index;
                        sc->palette[j] =
                            (0xFFU << 24) | (r << 16) | (g << 8) | (b);
                        color_index -= color_dec;
                        if (color_index < 0)
                            color_index = 0;
                    }
                } else if (color_table_id) {
                    const uint8_t *color_table;
                    /* if flag bit 3 is set, use the default palette */
                    color_count = 1 << color_depth;
                    if (color_depth == 2)
                        color_table = ff_qt_default_palette_4;
                    else if (color_depth == 4)
                        color_table = ff_qt_default_palette_16;
                    else
                        color_table = ff_qt_default_palette_256;

                    for (j = 0; j < color_count; j++) {
                        r = color_table[j * 3 + 0];
                        g = color_table[j * 3 + 1];
                        b = color_table[j * 3 + 2];
                        sc->palette[j] =
                            (0xFFU << 24) | (r << 16) | (g << 8) | (b);
                    }
                } else {
                    /* load the palette from the file */
                    color_start = avio_rb32(pb);
                    color_count = avio_rb16(pb);
                    color_end = avio_rb16(pb);
                    if ((color_start <= 255) &&
                        (color_end <= 255)) {
                        for (j = color_start; j <= color_end; j++) {
                            /* each A, R, G, or B component is 16 bits;
                             * only use the top 8 bits */
                            a = avio_r8(pb);
                            avio_r8(pb);
                            r = avio_r8(pb);
                            avio_r8(pb);
                            g = avio_r8(pb);
                            avio_r8(pb);
                            b = avio_r8(pb);
                            avio_r8(pb);
                            sc->palette[j] =
                                (a << 24 ) | (r << 16) | (g << 8) | (b);
                        }
                    }
                }
                sc->has_palette = 1;
            }
        } else if (st->codec->codec_type==AVMEDIA_TYPE_AUDIO) {
            int bits_per_sample, flags;
            uint16_t version = avio_rb16(pb);
            AVDictionaryEntry *compatible_brands = av_dict_get(c->fc->metadata, "compatible_brands", NULL, AV_DICT_MATCH_CASE);

            st->codec->codec_id = id;
            avio_rb16(pb); /* revision level */
            avio_rb32(pb); /* vendor */

            st->codec->channels = avio_rb16(pb);             /* channel count */
            av_dlog(c->fc, "audio channels %d\n", st->codec->channels);
            st->codec->bits_per_coded_sample = avio_rb16(pb);      /* sample size */

            sc->audio_cid = avio_rb16(pb);
            avio_rb16(pb); /* packet size = 0 */

            st->codec->sample_rate = ((avio_rb32(pb) >> 16));

            //Read QT version 1 fields. In version 0 these do not exist.
            av_dlog(c->fc, "version =%d, isom =%d\n",version,c->isom);
            if (!c->isom ||
                (compatible_brands && strstr(compatible_brands->value, "qt  "))) {
                if (version==1) {
                    sc->samples_per_frame = avio_rb32(pb);
                    avio_rb32(pb); /* bytes per packet */
                    sc->bytes_per_frame = avio_rb32(pb);
                    avio_rb32(pb); /* bytes per sample */
                } else if (version==2) {
                    avio_rb32(pb); /* sizeof struct only */
                    st->codec->sample_rate = av_int2double(avio_rb64(pb)); /* float 64 */
                    st->codec->channels = avio_rb32(pb);
                    avio_rb32(pb); /* always 0x7F000000 */
                    st->codec->bits_per_coded_sample = avio_rb32(pb); /* bits per channel if sound is uncompressed */
                    flags = avio_rb32(pb); /* lpcm format specific flag */
                    sc->bytes_per_frame = avio_rb32(pb); /* bytes per audio packet if constant */
                    sc->samples_per_frame = avio_rb32(pb); /* lpcm frames per audio packet if constant */
                    if (format == MKTAG('l','p','c','m'))
                        st->codec->codec_id = ff_mov_get_lpcm_codec_id(st->codec->bits_per_coded_sample, flags);
                }
            }

            switch (st->codec->codec_id) {
            case AV_CODEC_ID_PCM_S8:
            case AV_CODEC_ID_PCM_U8:
                if (st->codec->bits_per_coded_sample == 16)
                    st->codec->codec_id = AV_CODEC_ID_PCM_S16BE;
                break;
            case AV_CODEC_ID_PCM_S16LE:
            case AV_CODEC_ID_PCM_S16BE:
                if (st->codec->bits_per_coded_sample == 8)
                    st->codec->codec_id = AV_CODEC_ID_PCM_S8;
                else if (st->codec->bits_per_coded_sample == 24)
                    st->codec->codec_id =
                        st->codec->codec_id == AV_CODEC_ID_PCM_S16BE ?
                        AV_CODEC_ID_PCM_S24BE : AV_CODEC_ID_PCM_S24LE;
                break;
            /* set values for old format before stsd version 1 appeared */
            case AV_CODEC_ID_MACE3:
                sc->samples_per_frame = 6;
                sc->bytes_per_frame = 2*st->codec->channels;
                break;
            case AV_CODEC_ID_MACE6:
                sc->samples_per_frame = 6;
                sc->bytes_per_frame = 1*st->codec->channels;
                break;
            case AV_CODEC_ID_ADPCM_IMA_QT:
                sc->samples_per_frame = 64;
                sc->bytes_per_frame = 34*st->codec->channels;
                break;
            case AV_CODEC_ID_GSM:
                sc->samples_per_frame = 160;
                sc->bytes_per_frame = 33;
                break;
            default:
                break;
            }

            bits_per_sample = av_get_bits_per_sample(st->codec->codec_id);
            if (bits_per_sample) {
                st->codec->bits_per_coded_sample = bits_per_sample;
                sc->sample_size = (bits_per_sample >> 3) * st->codec->channels;
            }
        } else if (st->codec->codec_type==AVMEDIA_TYPE_SUBTITLE){
            // ttxt stsd contains display flags, justification, background
            // color, fonts, and default styles, so fake an atom to read it
            MOVAtom fake_atom = { .size = size - (avio_tell(pb) - start_pos) };
            if (format != AV_RL32("mp4s")) // mp4s contains a regular esds atom
                mov_read_glbl(c, pb, fake_atom);
            st->codec->codec_id= id;
            st->codec->width = sc->width;
            st->codec->height = sc->height;
        } else {
            if (st->codec->codec_tag == MKTAG('t','m','c','d')) {
                MOVStreamContext *tmcd_ctx = st->priv_data;
                int val;
                avio_rb32(pb);       /* reserved */
                val = avio_rb32(pb); /* flags */
                tmcd_ctx->tmcd_flags = val;
                if (val & 1)
                    st->codec->flags2 |= CODEC_FLAG2_DROP_FRAME_TIMECODE;
                avio_rb32(pb); /* time scale */
                avio_rb32(pb); /* frame duration */
                st->codec->time_base.den = avio_r8(pb); /* number of frame */
                st->codec->time_base.num = 1;
            }
            /* other codec type, just skip (rtp, mp4s, ...) */
            avio_skip(pb, size - (avio_tell(pb) - start_pos));
        }
        /* this will read extra atoms at the end (wave, alac, damr, avcC, SMI ...) */
        a.size = size - (avio_tell(pb) - start_pos);
        if (a.size > 8) {
            int ret;
            if ((ret = mov_read_default(c, pb, a)) < 0)
                return ret;
        } else if (a.size > 0)
            avio_skip(pb, a.size);
    }

    if (pb->eof_reached)
        return AVERROR_EOF;

    if (st->codec->codec_type==AVMEDIA_TYPE_AUDIO && st->codec->sample_rate==0 && sc->time_scale>1)
        st->codec->sample_rate= sc->time_scale;

    /* special codec parameters handling */
    switch (st->codec->codec_id) {
#if CONFIG_DV_DEMUXER
    case AV_CODEC_ID_DVAUDIO:
        c->dv_fctx = avformat_alloc_context();
        c->dv_demux = avpriv_dv_init_demux(c->dv_fctx);
        if (!c->dv_demux) {
            av_log(c->fc, AV_LOG_ERROR, "dv demux context init error\n");
            return AVERROR(ENOMEM);
        }
        sc->dv_audio_container = 1;
        st->codec->codec_id = AV_CODEC_ID_PCM_S16LE;
        break;
#endif
    /* no ifdef since parameters are always those */
    case AV_CODEC_ID_QCELP:
        // force sample rate for qcelp when not stored in mov
        if (st->codec->codec_tag != MKTAG('Q','c','l','p'))
            st->codec->sample_rate = 8000;
        st->codec->channels= 1; /* really needed */
        break;
    case AV_CODEC_ID_AMR_NB:
        st->codec->channels= 1; /* really needed */
        /* force sample rate for amr, stsd in 3gp does not store sample rate */
        st->codec->sample_rate = 8000;
        break;
    case AV_CODEC_ID_AMR_WB:
        st->codec->channels    = 1;
        st->codec->sample_rate = 16000;
        break;
    case AV_CODEC_ID_MP2:
    case AV_CODEC_ID_MP3:
        st->codec->codec_type = AVMEDIA_TYPE_AUDIO; /* force type after stsd for m1a hdlr */
        st->need_parsing = AVSTREAM_PARSE_FULL;
        break;
    case AV_CODEC_ID_GSM:
    case AV_CODEC_ID_ADPCM_MS:
    case AV_CODEC_ID_ADPCM_IMA_WAV:
    case AV_CODEC_ID_ILBC:
        st->codec->block_align = sc->bytes_per_frame;
        break;
    case AV_CODEC_ID_ALAC:
        if (st->codec->extradata_size == 36) {
            st->codec->channels   = AV_RB8 (st->codec->extradata+21);
            st->codec->sample_rate = AV_RB32(st->codec->extradata+32);
        }
        break;
    case AV_CODEC_ID_AC3:
        st->need_parsing = AVSTREAM_PARSE_FULL;
        break;
    case AV_CODEC_ID_MPEG1VIDEO:
        st->need_parsing = AVSTREAM_PARSE_FULL;
        break;
    case AV_CODEC_ID_VC1:
        st->need_parsing = AVSTREAM_PARSE_FULL;
        break;
    default:
        break;
    }

    return 0;
}

static int mov_read_stsd(MOVContext *c, AVIOContext *pb, MOVAtom atom)
{
    int entries;

    avio_r8(pb); /* version */
    avio_rb24(pb); /* flags */
    entries = avio_rb32(pb);

    return ff_mov_read_stsd_entries(c, pb, entries);
}

static int mov_read_stsc(MOVContext *c, AVIOContext *pb, MOVAtom atom)
{
    AVStream *st;
    MOVStreamContext *sc;
    unsigned int i, entries;

    if (c->fc->nb_streams < 1)
        return 0;
    st = c->fc->streams[c->fc->nb_streams-1];
    sc = st->priv_data;

    avio_r8(pb); /* version */
    avio_rb24(pb); /* flags */

    entries = avio_rb32(pb);

    av_dlog(c->fc, "track[%i].stsc.entries = %i\n", c->fc->nb_streams-1, entries);

    if (!entries)
        return 0;
    if (entries >= UINT_MAX / sizeof(*sc->stsc_data))
        return AVERROR_INVALIDDATA;
    sc->stsc_data = av_malloc(entries * sizeof(*sc->stsc_data));
    if (!sc->stsc_data)
        return AVERROR(ENOMEM);

    for (i = 0; i < entries && !pb->eof_reached; i++) {
        sc->stsc_data[i].first = avio_rb32(pb);
        sc->stsc_data[i].count = avio_rb32(pb);
        sc->stsc_data[i].id = avio_rb32(pb);
    }

    sc->stsc_count = i;

    if (pb->eof_reached)
        return AVERROR_EOF;

    return 0;
}

static int mov_read_stps(MOVContext *c, AVIOContext *pb, MOVAtom atom)
{
    AVStream *st;
    MOVStreamContext *sc;
    unsigned i, entries;

    if (c->fc->nb_streams < 1)
        return 0;
    st = c->fc->streams[c->fc->nb_streams-1];
    sc = st->priv_data;

    avio_rb32(pb); // version + flags

    entries = avio_rb32(pb);
    if (entries >= UINT_MAX / sizeof(*sc->stps_data))
        return AVERROR_INVALIDDATA;
    sc->stps_data = av_malloc(entries * sizeof(*sc->stps_data));
    if (!sc->stps_data)
        return AVERROR(ENOMEM);

    for (i = 0; i < entries && !pb->eof_reached; i++) {
        sc->stps_data[i] = avio_rb32(pb);
        //av_dlog(c->fc, "stps %d\n", sc->stps_data[i]);
    }

    sc->stps_count = i;

    if (pb->eof_reached)
        return AVERROR_EOF;

    return 0;
}

static int mov_read_stss(MOVContext *c, AVIOContext *pb, MOVAtom atom)
{
    AVStream *st;
    MOVStreamContext *sc;
    unsigned int i, entries;

    if (c->fc->nb_streams < 1)
        return 0;
    st = c->fc->streams[c->fc->nb_streams-1];
    sc = st->priv_data;

    avio_r8(pb); /* version */
    avio_rb24(pb); /* flags */

    entries = avio_rb32(pb);

    av_dlog(c->fc, "keyframe_count = %d\n", entries);

    if (!entries)
    {
        sc->keyframe_absent = 1;
        return 0;
    }
    if (entries >= UINT_MAX / sizeof(int))
        return AVERROR_INVALIDDATA;
    sc->keyframes = av_malloc(entries * sizeof(int));
    if (!sc->keyframes)
        return AVERROR(ENOMEM);

    for (i = 0; i < entries && !pb->eof_reached; i++) {
        sc->keyframes[i] = avio_rb32(pb);
        //av_dlog(c->fc, "keyframes[]=%d\n", sc->keyframes[i]);
    }

    sc->keyframe_count = i;

    if (pb->eof_reached)
        return AVERROR_EOF;

    return 0;
}

static int mov_read_stsz(MOVContext *c, AVIOContext *pb, MOVAtom atom)
{
    AVStream *st;
    MOVStreamContext *sc;
    unsigned int i, entries, sample_size, field_size, num_bytes;
    GetBitContext gb;
    unsigned char* buf;

    if (c->fc->nb_streams < 1)
        return 0;
    st = c->fc->streams[c->fc->nb_streams-1];
    sc = st->priv_data;

    avio_r8(pb); /* version */
    avio_rb24(pb); /* flags */

    if (atom.type == MKTAG('s','t','s','z')) {
        sample_size = avio_rb32(pb);
        if (!sc->sample_size) /* do not overwrite value computed in stsd */
            sc->sample_size = sample_size;
        sc->alt_sample_size = sample_size;
        field_size = 32;
    } else {
        sample_size = 0;
        avio_rb24(pb); /* reserved */
        field_size = avio_r8(pb);
    }
    entries = avio_rb32(pb);

    av_dlog(c->fc, "sample_size = %d sample_count = %d\n", sc->sample_size, entries);

    sc->sample_count = entries;
    if (sample_size)
        return 0;

    if (field_size != 4 && field_size != 8 && field_size != 16 && field_size != 32) {
        av_log(c->fc, AV_LOG_ERROR, "Invalid sample field size %d\n", field_size);
        return AVERROR_INVALIDDATA;
    }

    if (!entries)
        return 0;
    if (entries >= UINT_MAX / sizeof(int) || entries >= (UINT_MAX - 4) / field_size)
        return AVERROR_INVALIDDATA;
    sc->sample_sizes = av_malloc(entries * sizeof(int));
    if (!sc->sample_sizes)
        return AVERROR(ENOMEM);

    num_bytes = (entries*field_size+4)>>3;

    buf = av_malloc(num_bytes+FF_INPUT_BUFFER_PADDING_SIZE);
    if (!buf) {
        av_freep(&sc->sample_sizes);
        return AVERROR(ENOMEM);
    }

    if (avio_read(pb, buf, num_bytes) < num_bytes) {
        av_freep(&sc->sample_sizes);
        av_free(buf);
        return AVERROR_INVALIDDATA;
    }

    init_get_bits(&gb, buf, 8*num_bytes);

    for (i = 0; i < entries && !pb->eof_reached; i++) {
        sc->sample_sizes[i] = get_bits_long(&gb, field_size);
        sc->data_size += sc->sample_sizes[i];
    }

    sc->sample_count = i;

    if (pb->eof_reached)
        return AVERROR_EOF;

    av_free(buf);
    return 0;
}

static int mov_read_stts(MOVContext *c, AVIOContext *pb, MOVAtom atom)
{
    AVStream *st;
    MOVStreamContext *sc;
    unsigned int i, entries;
    int64_t duration=0;
    int64_t total_sample_count=0;

    if (c->fc->nb_streams < 1)
        return 0;
    st = c->fc->streams[c->fc->nb_streams-1];
    sc = st->priv_data;

    avio_r8(pb); /* version */
    avio_rb24(pb); /* flags */
    entries = avio_rb32(pb);

    av_dlog(c->fc, "track[%i].stts.entries = %i\n",
            c->fc->nb_streams-1, entries);

    if (entries >= UINT_MAX / sizeof(*sc->stts_data))
        return -1;

    sc->stts_data = av_malloc(entries * sizeof(*sc->stts_data));
    if (!sc->stts_data)
        return AVERROR(ENOMEM);

    for (i = 0; i < entries && !pb->eof_reached; i++) {
        int sample_duration;
        int sample_count;

        sample_count=avio_rb32(pb);
        sample_duration = avio_rb32(pb);
        /* sample_duration < 0 is invalid based on the spec */
        if (sample_duration < 0) {
            av_log(c->fc, AV_LOG_ERROR, "Invalid SampleDelta in STTS %d\n", sample_duration);
            sample_duration = 1;
        }
        sc->stts_data[i].count= sample_count;
        sc->stts_data[i].duration= sample_duration;

        av_dlog(c->fc, "sample_count=%d, sample_duration=%d\n",
                sample_count, sample_duration);

        duration+=(int64_t)sample_duration*sample_count;
        total_sample_count+=sample_count;
    }

    sc->stts_count = i;

    if (pb->eof_reached)
        return AVERROR_EOF;

    st->nb_frames= total_sample_count;
    if (duration)
        st->duration= duration;
    sc->track_end = duration;
    return 0;
}

static int mov_read_ctts(MOVContext *c, AVIOContext *pb, MOVAtom atom)
{
    AVStream *st;
    MOVStreamContext *sc;
    unsigned int i, entries;

    if (c->fc->nb_streams < 1)
        return 0;
    st = c->fc->streams[c->fc->nb_streams-1];
    sc = st->priv_data;

    avio_r8(pb); /* version */
    avio_rb24(pb); /* flags */
    entries = avio_rb32(pb);

    av_dlog(c->fc, "track[%i].ctts.entries = %i\n", c->fc->nb_streams-1, entries);

    if (!entries)
        return 0;
    if (entries >= UINT_MAX / sizeof(*sc->ctts_data))
        return AVERROR_INVALIDDATA;
    sc->ctts_data = av_malloc(entries * sizeof(*sc->ctts_data));
    if (!sc->ctts_data)
        return AVERROR(ENOMEM);

    for (i = 0; i < entries && !pb->eof_reached; i++) {
        int count    =avio_rb32(pb);
        int duration =avio_rb32(pb);

        sc->ctts_data[i].count   = count;
        sc->ctts_data[i].duration= duration;

        av_dlog(c->fc, "count=%d, duration=%d\n",
                count, duration);

        if (FFABS(duration) > (1<<28) && i+2<entries) {
            av_log(c->fc, AV_LOG_WARNING, "CTTS invalid\n");
            av_freep(&sc->ctts_data);
            sc->ctts_count = 0;
            return 0;
        }

        if (duration < 0 && i+2<entries)
            sc->dts_shift = FFMAX(sc->dts_shift, -duration);
    }

    sc->ctts_count = i;

    if (pb->eof_reached)
        return AVERROR_EOF;

    av_dlog(c->fc, "dts shift %d\n", sc->dts_shift);

    return 0;
}

static int mov_read_sbgp(MOVContext *c, AVIOContext *pb, MOVAtom atom)
{
    AVStream *st;
    MOVStreamContext *sc;
    unsigned int i, entries;
    uint8_t version;
    uint32_t grouping_type;

    if (c->fc->nb_streams < 1)
        return 0;
    st = c->fc->streams[c->fc->nb_streams-1];
    sc = st->priv_data;

    version = avio_r8(pb); /* version */
    avio_rb24(pb); /* flags */
    grouping_type = avio_rl32(pb);
    if (grouping_type != MKTAG( 'r','a','p',' '))
        return 0; /* only support 'rap ' grouping */
    if (version == 1)
        avio_rb32(pb); /* grouping_type_parameter */

    entries = avio_rb32(pb);
    if (!entries)
        return 0;
    if (entries >= UINT_MAX / sizeof(*sc->rap_group))
        return AVERROR_INVALIDDATA;
    sc->rap_group = av_malloc(entries * sizeof(*sc->rap_group));
    if (!sc->rap_group)
        return AVERROR(ENOMEM);

    for (i = 0; i < entries && !pb->eof_reached; i++) {
        sc->rap_group[i].count = avio_rb32(pb); /* sample_count */
        sc->rap_group[i].index = avio_rb32(pb); /* group_description_index */
    }

    sc->rap_group_count = i;

    return pb->eof_reached ? AVERROR_EOF : 0;
}

static void mov_build_index(MOVContext *mov, AVStream *st)
{
    MOVStreamContext *sc = st->priv_data;
    int64_t current_offset;
    int64_t current_dts = 0;
    unsigned int stts_index = 0;
    unsigned int stsc_index = 0;
    unsigned int stss_index = 0;
    unsigned int stps_index = 0;
    unsigned int i, j;
    uint64_t stream_size = 0;
    AVIndexEntry *mem;

    /* adjust first dts according to edit list */
    if ((sc->empty_duration || sc->start_time) && mov->time_scale > 0) {
        if (sc->empty_duration)
            sc->empty_duration = av_rescale(sc->empty_duration, sc->time_scale, mov->time_scale);
        sc->time_offset = sc->start_time - sc->empty_duration;
        current_dts = -sc->time_offset;
        if (sc->ctts_count>0 && sc->stts_count>0 &&
            sc->ctts_data[0].duration / FFMAX(sc->stts_data[0].duration, 1) > 16) {
            /* more than 16 frames delay, dts are likely wrong
               this happens with files created by iMovie */
            sc->wrong_dts = 1;
            st->codec->has_b_frames = 1;
        }
    }

    /* only use old uncompressed audio chunk demuxing when stts specifies it */
    if (!(st->codec->codec_type == AVMEDIA_TYPE_AUDIO &&
          sc->stts_count == 1 && sc->stts_data[0].duration == 1)) {
        unsigned int current_sample = 0;
        unsigned int stts_sample = 0;
        unsigned int sample_size;
        unsigned int distance = 0;
        unsigned int rap_group_index = 0;
        unsigned int rap_group_sample = 0;
        int rap_group_present = sc->rap_group_count && sc->rap_group;
        int key_off = (sc->keyframe_count && sc->keyframes[0] > 0) || (sc->stps_count && sc->stps_data[0] > 0);

        current_dts -= sc->dts_shift;

        if (!sc->sample_count || st->nb_index_entries)
            return;
        if (sc->sample_count >= UINT_MAX / sizeof(*st->index_entries) - st->nb_index_entries)
            return;
        mem = av_realloc(st->index_entries, (st->nb_index_entries + sc->sample_count) * sizeof(*st->index_entries));
        if (!mem)
            return;
        st->index_entries = mem;
        st->index_entries_allocated_size = (st->nb_index_entries + sc->sample_count) * sizeof(*st->index_entries);

        for (i = 0; i < sc->chunk_count; i++) {
            current_offset = sc->chunk_offsets[i];
            while (stsc_index + 1 < sc->stsc_count &&
                i + 1 == sc->stsc_data[stsc_index + 1].first)
                stsc_index++;
            for (j = 0; j < sc->stsc_data[stsc_index].count; j++) {
                int keyframe = 0;
                if (current_sample >= sc->sample_count) {
                    av_log(mov->fc, AV_LOG_ERROR, "wrong sample count\n");
                    return;
                }

                if (!sc->keyframe_absent && (!sc->keyframe_count || current_sample+key_off == sc->keyframes[stss_index])) {
                    keyframe = 1;
                    if (stss_index + 1 < sc->keyframe_count)
                        stss_index++;
                } else if (sc->stps_count && current_sample+key_off == sc->stps_data[stps_index]) {
                    keyframe = 1;
                    if (stps_index + 1 < sc->stps_count)
                        stps_index++;
                }
                if (rap_group_present && rap_group_index < sc->rap_group_count) {
                    if (sc->rap_group[rap_group_index].index > 0)
                        keyframe = 1;
                    if (++rap_group_sample == sc->rap_group[rap_group_index].count) {
                        rap_group_sample = 0;
                        rap_group_index++;
                    }
                }
                if (keyframe)
                    distance = 0;
                sample_size = sc->alt_sample_size > 0 ? sc->alt_sample_size : sc->sample_sizes[current_sample];
                if (sc->pseudo_stream_id == -1 ||
                   sc->stsc_data[stsc_index].id - 1 == sc->pseudo_stream_id) {
                    AVIndexEntry *e = &st->index_entries[st->nb_index_entries++];
                    e->pos = current_offset;
                    e->timestamp = current_dts;
                    e->size = sample_size;
                    e->min_distance = distance;
                    e->flags = keyframe ? AVINDEX_KEYFRAME : 0;
                    av_dlog(mov->fc, "AVIndex stream %d, sample %d, offset %"PRIx64", dts %"PRId64", "
                            "size %d, distance %d, keyframe %d\n", st->index, current_sample,
                            current_offset, current_dts, sample_size, distance, keyframe);
                }

                current_offset += sample_size;
                stream_size += sample_size;
                current_dts += sc->stts_data[stts_index].duration;
                distance++;
                stts_sample++;
                current_sample++;
                if (stts_index + 1 < sc->stts_count && stts_sample == sc->stts_data[stts_index].count) {
                    stts_sample = 0;
                    stts_index++;
                }
            }
        }
        if (st->duration > 0)
            st->codec->bit_rate = stream_size*8*sc->time_scale/st->duration;
    } else {
        unsigned chunk_samples, total = 0;

        // compute total chunk count
        for (i = 0; i < sc->stsc_count; i++) {
            unsigned count, chunk_count;

            chunk_samples = sc->stsc_data[i].count;
            if (i != sc->stsc_count - 1 &&
                sc->samples_per_frame && chunk_samples % sc->samples_per_frame) {
                av_log(mov->fc, AV_LOG_ERROR, "error unaligned chunk\n");
                return;
            }

            if (sc->samples_per_frame >= 160) { // gsm
                count = chunk_samples / sc->samples_per_frame;
            } else if (sc->samples_per_frame > 1) {
                unsigned samples = (1024/sc->samples_per_frame)*sc->samples_per_frame;
                count = (chunk_samples+samples-1) / samples;
            } else {
                count = (chunk_samples+1023) / 1024;
            }

            if (i < sc->stsc_count - 1)
                chunk_count = sc->stsc_data[i+1].first - sc->stsc_data[i].first;
            else
                chunk_count = sc->chunk_count - (sc->stsc_data[i].first - 1);
            total += chunk_count * count;
        }

        av_dlog(mov->fc, "chunk count %d\n", total);
        if (total >= UINT_MAX / sizeof(*st->index_entries) - st->nb_index_entries)
            return;
        mem = av_realloc(st->index_entries, (st->nb_index_entries + total) * sizeof(*st->index_entries));
        if (!mem)
            return;
        st->index_entries = mem;
        st->index_entries_allocated_size = (st->nb_index_entries + total) * sizeof(*st->index_entries);

        // populate index
        for (i = 0; i < sc->chunk_count; i++) {
            current_offset = sc->chunk_offsets[i];
            if (stsc_index + 1 < sc->stsc_count &&
                i + 1 == sc->stsc_data[stsc_index + 1].first)
                stsc_index++;
            chunk_samples = sc->stsc_data[stsc_index].count;

            while (chunk_samples > 0) {
                AVIndexEntry *e;
                unsigned size, samples;

                if (sc->samples_per_frame >= 160) { // gsm
                    samples = sc->samples_per_frame;
                    size = sc->bytes_per_frame;
                } else {
                    if (sc->samples_per_frame > 1) {
                        samples = FFMIN((1024 / sc->samples_per_frame)*
                                        sc->samples_per_frame, chunk_samples);
                        size = (samples / sc->samples_per_frame) * sc->bytes_per_frame;
                    } else {
                        samples = FFMIN(1024, chunk_samples);
                        size = samples * sc->sample_size;
                    }
                }

                if (st->nb_index_entries >= total) {
                    av_log(mov->fc, AV_LOG_ERROR, "wrong chunk count %d\n", total);
                    return;
                }
                e = &st->index_entries[st->nb_index_entries++];
                e->pos = current_offset;
                e->timestamp = current_dts;
                e->size = size;
                e->min_distance = 0;
                e->flags = AVINDEX_KEYFRAME;
                av_dlog(mov->fc, "AVIndex stream %d, chunk %d, offset %"PRIx64", dts %"PRId64", "
                        "size %d, duration %d\n", st->index, i, current_offset, current_dts,
                        size, samples);

                current_offset += size;
                current_dts += samples;
                chunk_samples -= samples;
            }
        }
    }
}

static int mov_open_dref(AVIOContext **pb, const char *src, MOVDref *ref,
                         AVIOInterruptCB *int_cb, int use_absolute_path, AVFormatContext *fc)
{
    /* try relative path, we do not try the absolute because it can leak information about our
       system to an attacker */
    if (ref->nlvl_to > 0 && ref->nlvl_from > 0) {
        char filename[1024];
        const char *src_path;
        int i, l;

        /* find a source dir */
        src_path = strrchr(src, '/');
        if (src_path)
            src_path++;
        else
            src_path = src;

        /* find a next level down to target */
        for (i = 0, l = strlen(ref->path) - 1; l >= 0; l--)
            if (ref->path[l] == '/') {
                if (i == ref->nlvl_to - 1)
                    break;
                else
                    i++;
            }

        /* compose filename if next level down to target was found */
        if (i == ref->nlvl_to - 1 && src_path - src  < sizeof(filename)) {
            memcpy(filename, src, src_path - src);
            filename[src_path - src] = 0;

            for (i = 1; i < ref->nlvl_from; i++)
                av_strlcat(filename, "../", 1024);

            av_strlcat(filename, ref->path + l + 1, 1024);

            if (!avio_open2(pb, filename, AVIO_FLAG_READ, int_cb, NULL))
                return 0;
        }
    } else if (use_absolute_path) {
        av_log(fc, AV_LOG_WARNING, "Using absolute path on user request, "
               "this is a possible security issue\n");
        if (!avio_open2(pb, ref->path, AVIO_FLAG_READ, int_cb, NULL))
            return 0;
    }

    return AVERROR(ENOENT);
}

static void fix_timescale(MOVContext *c, MOVStreamContext *sc)
{
    if (sc->time_scale <= 0) {
        av_log(c->fc, AV_LOG_WARNING, "stream %d, timescale not set\n", sc->ffindex);
        sc->time_scale = c->time_scale;
        if (sc->time_scale <= 0)
            sc->time_scale = 1;
    }
}

static int mov_read_trak(MOVContext *c, AVIOContext *pb, MOVAtom atom)
{
    AVStream *st;
    MOVStreamContext *sc;
    int ret;

    st = avformat_new_stream(c->fc, NULL);
    if (!st) return AVERROR(ENOMEM);
    st->id = c->fc->nb_streams;
    sc = av_mallocz(sizeof(MOVStreamContext));
    if (!sc) return AVERROR(ENOMEM);

    st->priv_data = sc;
    st->codec->codec_type = AVMEDIA_TYPE_DATA;
    sc->ffindex = st->index;

    if ((ret = mov_read_default(c, pb, atom)) < 0)
        return ret;

    /* sanity checks */
    if (sc->chunk_count && (!sc->stts_count || !sc->stsc_count ||
                            (!sc->sample_size && !sc->sample_count))) {
        av_log(c->fc, AV_LOG_ERROR, "stream %d, missing mandatory atoms, broken header\n",
               st->index);
        return 0;
    }

    fix_timescale(c, sc);

    avpriv_set_pts_info(st, 64, 1, sc->time_scale);

    mov_build_index(c, st);

    if (sc->dref_id-1 < sc->drefs_count && sc->drefs[sc->dref_id-1].path) {
        MOVDref *dref = &sc->drefs[sc->dref_id - 1];
        if (mov_open_dref(&sc->pb, c->fc->filename, dref, &c->fc->interrupt_callback,
            c->use_absolute_path, c->fc) < 0)
            av_log(c->fc, AV_LOG_ERROR,
                   "stream %d, error opening alias: path='%s', dir='%s', "
                   "filename='%s', volume='%s', nlvl_from=%d, nlvl_to=%d\n",
                   st->index, dref->path, dref->dir, dref->filename,
                   dref->volume, dref->nlvl_from, dref->nlvl_to);
    } else
        sc->pb = c->fc->pb;

    if (st->codec->codec_type == AVMEDIA_TYPE_VIDEO) {
        if (!st->sample_aspect_ratio.num &&
            (st->codec->width != sc->width || st->codec->height != sc->height)) {
            st->sample_aspect_ratio = av_d2q(((double)st->codec->height * sc->width) /
                                             ((double)st->codec->width * sc->height), INT_MAX);
        }

        if (st->duration > 0)
            av_reduce(&st->avg_frame_rate.num, &st->avg_frame_rate.den,
                    sc->time_scale*st->nb_frames, st->duration, INT_MAX);

#if FF_API_R_FRAME_RATE
        if (sc->stts_count == 1 || (sc->stts_count == 2 && sc->stts_data[1].count == 1))
            av_reduce(&st->r_frame_rate.num, &st->r_frame_rate.den,
                      sc->time_scale, sc->stts_data[0].duration, INT_MAX);
#endif
    }

    switch (st->codec->codec_id) {
#if CONFIG_H261_DECODER
    case AV_CODEC_ID_H261:
#endif
#if CONFIG_H263_DECODER
    case AV_CODEC_ID_H263:
#endif
#if CONFIG_MPEG4_DECODER
    case AV_CODEC_ID_MPEG4:
#endif
        st->codec->width = 0; /* let decoder init width/height */
        st->codec->height= 0;
        break;
    }

    /* Do not need those anymore. */
    av_freep(&sc->chunk_offsets);
    av_freep(&sc->stsc_data);
    av_freep(&sc->sample_sizes);
    av_freep(&sc->keyframes);
    av_freep(&sc->stts_data);
    av_freep(&sc->stps_data);
    av_freep(&sc->rap_group);

    return 0;
}

static int mov_read_ilst(MOVContext *c, AVIOContext *pb, MOVAtom atom)
{
    int ret;
    c->itunes_metadata = 1;
    ret = mov_read_default(c, pb, atom);
    c->itunes_metadata = 0;
    return ret;
}

static int mov_read_meta(MOVContext *c, AVIOContext *pb, MOVAtom atom)
{
    while (atom.size > 8) {
        uint32_t tag = avio_rl32(pb);
        atom.size -= 4;
        if (tag == MKTAG('h','d','l','r')) {
            avio_seek(pb, -8, SEEK_CUR);
            atom.size += 8;
            return mov_read_default(c, pb, atom);
        }
    }
    return 0;
}

static int mov_read_tkhd(MOVContext *c, AVIOContext *pb, MOVAtom atom)
{
    int i;
    int width;
    int height;
    int64_t disp_transform[2];
    int display_matrix[3][2];
    AVStream *st;
    MOVStreamContext *sc;
    int version;

    if (c->fc->nb_streams < 1)
        return 0;
    st = c->fc->streams[c->fc->nb_streams-1];
    sc = st->priv_data;

    version = avio_r8(pb);
    avio_rb24(pb); /* flags */
    /*
    MOV_TRACK_ENABLED 0x0001
    MOV_TRACK_IN_MOVIE 0x0002
    MOV_TRACK_IN_PREVIEW 0x0004
    MOV_TRACK_IN_POSTER 0x0008
    */

    if (version == 1) {
        avio_rb64(pb);
        avio_rb64(pb);
    } else {
        avio_rb32(pb); /* creation time */
        avio_rb32(pb); /* modification time */
    }
    st->id = (int)avio_rb32(pb); /* track id (NOT 0 !)*/
    avio_rb32(pb); /* reserved */

    /* highlevel (considering edits) duration in movie timebase */
    (version == 1) ? avio_rb64(pb) : avio_rb32(pb);
    avio_rb32(pb); /* reserved */
    avio_rb32(pb); /* reserved */

    avio_rb16(pb); /* layer */
    avio_rb16(pb); /* alternate group */
    avio_rb16(pb); /* volume */
    avio_rb16(pb); /* reserved */

    //read in the display matrix (outlined in ISO 14496-12, Section 6.2.2)
    // they're kept in fixed point format through all calculations
    // ignore u,v,z b/c we don't need the scale factor to calc aspect ratio
    for (i = 0; i < 3; i++) {
        display_matrix[i][0] = avio_rb32(pb);   // 16.16 fixed point
        display_matrix[i][1] = avio_rb32(pb);   // 16.16 fixed point
        avio_rb32(pb);           // 2.30 fixed point (not used)
    }

    width = avio_rb32(pb);       // 16.16 fixed point track width
    height = avio_rb32(pb);      // 16.16 fixed point track height
    sc->width = width >> 16;
    sc->height = height >> 16;

    //Assign clockwise rotate values based on transform matrix so that
    //we can compensate for iPhone orientation during capture.

    if (display_matrix[1][0] == -65536 && display_matrix[0][1] == 65536) {
         av_dict_set(&st->metadata, "rotate", "90", 0);
    }

    if (display_matrix[0][0] == -65536 && display_matrix[1][1] == -65536) {
         av_dict_set(&st->metadata, "rotate", "180", 0);
    }

    if (display_matrix[1][0] == 65536 && display_matrix[0][1] == -65536) {
         av_dict_set(&st->metadata, "rotate", "270", 0);
    }

    // transform the display width/height according to the matrix
    // skip this if the display matrix is the default identity matrix
    // or if it is rotating the picture, ex iPhone 3GS
    // to keep the same scale, use [width height 1<<16]
    if (width && height &&
        ((display_matrix[0][0] != 65536  ||
          display_matrix[1][1] != 65536) &&
         !display_matrix[0][1] &&
         !display_matrix[1][0] &&
         !display_matrix[2][0] && !display_matrix[2][1])) {
        for (i = 0; i < 2; i++)
            disp_transform[i] =
                (int64_t)  width  * display_matrix[0][i] +
                (int64_t)  height * display_matrix[1][i] +
                ((int64_t) display_matrix[2][i] << 16);

        //sample aspect ratio is new width/height divided by old width/height
        st->sample_aspect_ratio = av_d2q(
            ((double) disp_transform[0] * height) /
            ((double) disp_transform[1] * width), INT_MAX);
    }
    return 0;
}

static int mov_read_tfhd(MOVContext *c, AVIOContext *pb, MOVAtom atom)
{
    MOVFragment *frag = &c->fragment;
    MOVTrackExt *trex = NULL;
    int flags, track_id, i;

    avio_r8(pb); /* version */
    flags = avio_rb24(pb);

    track_id = avio_rb32(pb);
    if (!track_id)
        return AVERROR_INVALIDDATA;
    frag->track_id = track_id;
    for (i = 0; i < c->trex_count; i++)
        if (c->trex_data[i].track_id == frag->track_id) {
            trex = &c->trex_data[i];
            break;
        }
    if (!trex) {
        av_log(c->fc, AV_LOG_ERROR, "could not find corresponding trex\n");
        return AVERROR_INVALIDDATA;
    }

    frag->base_data_offset = flags & MOV_TFHD_BASE_DATA_OFFSET ?
                             avio_rb64(pb) : frag->moof_offset;
    frag->stsd_id  = flags & MOV_TFHD_STSD_ID ? avio_rb32(pb) : trex->stsd_id;

    frag->duration = flags & MOV_TFHD_DEFAULT_DURATION ?
                     avio_rb32(pb) : trex->duration;
    frag->size     = flags & MOV_TFHD_DEFAULT_SIZE ?
                     avio_rb32(pb) : trex->size;
    frag->flags    = flags & MOV_TFHD_DEFAULT_FLAGS ?
                     avio_rb32(pb) : trex->flags;
    av_dlog(c->fc, "frag flags 0x%x\n", frag->flags);
    return 0;
}

static int mov_read_chap(MOVContext *c, AVIOContext *pb, MOVAtom atom)
{
    c->chapter_track = avio_rb32(pb);
    return 0;
}

static int mov_read_trex(MOVContext *c, AVIOContext *pb, MOVAtom atom)
{
    MOVTrackExt *trex;

    if ((uint64_t)c->trex_count+1 >= UINT_MAX / sizeof(*c->trex_data))
        return AVERROR_INVALIDDATA;
    trex = av_realloc(c->trex_data, (c->trex_count+1)*sizeof(*c->trex_data));
    if (!trex)
        return AVERROR(ENOMEM);

    c->fc->duration = AV_NOPTS_VALUE; // the duration from mvhd is not representing the whole file when fragments are used.

    c->trex_data = trex;
    trex = &c->trex_data[c->trex_count++];
    avio_r8(pb); /* version */
    avio_rb24(pb); /* flags */
    trex->track_id = avio_rb32(pb);
    trex->stsd_id  = avio_rb32(pb);
    trex->duration = avio_rb32(pb);
    trex->size     = avio_rb32(pb);
    trex->flags    = avio_rb32(pb);
    return 0;
}

static int mov_read_trun(MOVContext *c, AVIOContext *pb, MOVAtom atom)
{
    MOVFragment *frag = &c->fragment;
    AVStream *st = NULL;
    MOVStreamContext *sc;
    MOVStts *ctts_data;
    uint64_t offset;
    int64_t dts;
    int data_offset = 0;
    unsigned entries, first_sample_flags = frag->flags;
    int flags, distance, i, found_keyframe = 0;

    for (i = 0; i < c->fc->nb_streams; i++) {
        if (c->fc->streams[i]->id == frag->track_id) {
            st = c->fc->streams[i];
            break;
        }
    }
    if (!st) {
        av_log(c->fc, AV_LOG_ERROR, "could not find corresponding track id %d\n", frag->track_id);
        return AVERROR_INVALIDDATA;
    }
    sc = st->priv_data;
    if (sc->pseudo_stream_id+1 != frag->stsd_id)
        return 0;
    avio_r8(pb); /* version */
    flags = avio_rb24(pb);
    entries = avio_rb32(pb);
    av_dlog(c->fc, "flags 0x%x entries %d\n", flags, entries);

    /* Always assume the presence of composition time offsets.
     * Without this assumption, for instance, we cannot deal with a track in fragmented movies that meet the following.
     *  1) in the initial movie, there are no samples.
     *  2) in the first movie fragment, there is only one sample without composition time offset.
     *  3) in the subsequent movie fragments, there are samples with composition time offset. */
    if (!sc->ctts_count && sc->sample_count)
    {
        /* Complement ctts table if moov atom doesn't have ctts atom. */
        ctts_data = av_malloc(sizeof(*sc->ctts_data));
        if (!ctts_data)
            return AVERROR(ENOMEM);
        sc->ctts_data = ctts_data;
        sc->ctts_data[sc->ctts_count].count = sc->sample_count;
        sc->ctts_data[sc->ctts_count].duration = 0;
        sc->ctts_count++;
    }
    if ((uint64_t)entries+sc->ctts_count >= UINT_MAX/sizeof(*sc->ctts_data))
        return AVERROR_INVALIDDATA;
    ctts_data = av_realloc(sc->ctts_data,
                           (entries+sc->ctts_count)*sizeof(*sc->ctts_data));
    if (!ctts_data)
        return AVERROR(ENOMEM);
    sc->ctts_data = ctts_data;

    if (flags & MOV_TRUN_DATA_OFFSET)        data_offset        = avio_rb32(pb);
    if (flags & MOV_TRUN_FIRST_SAMPLE_FLAGS) first_sample_flags = avio_rb32(pb);
    dts    = sc->track_end - sc->time_offset;
    offset = frag->base_data_offset + data_offset;
    distance = 0;
    av_dlog(c->fc, "first sample flags 0x%x\n", first_sample_flags);
    for (i = 0; i < entries && !pb->eof_reached; i++) {
        unsigned sample_size = frag->size;
        int sample_flags = i ? frag->flags : first_sample_flags;
        unsigned sample_duration = frag->duration;
        int keyframe = 0;

        if (flags & MOV_TRUN_SAMPLE_DURATION) sample_duration = avio_rb32(pb);
        if (flags & MOV_TRUN_SAMPLE_SIZE)     sample_size     = avio_rb32(pb);
        if (flags & MOV_TRUN_SAMPLE_FLAGS)    sample_flags    = avio_rb32(pb);
        sc->ctts_data[sc->ctts_count].count = 1;
        sc->ctts_data[sc->ctts_count].duration = (flags & MOV_TRUN_SAMPLE_CTS) ?
                                                  avio_rb32(pb) : 0;
        sc->ctts_count++;
        if (st->codec->codec_type == AVMEDIA_TYPE_AUDIO)
            keyframe = 1;
        else if (!found_keyframe)
            keyframe = found_keyframe =
                !(sample_flags & (MOV_FRAG_SAMPLE_FLAG_IS_NON_SYNC |
                                  MOV_FRAG_SAMPLE_FLAG_DEPENDS_YES));
        if (keyframe)
            distance = 0;
        av_add_index_entry(st, offset, dts, sample_size, distance,
                           keyframe ? AVINDEX_KEYFRAME : 0);
        av_dlog(c->fc, "AVIndex stream %d, sample %d, offset %"PRIx64", dts %"PRId64", "
                "size %d, distance %d, keyframe %d\n", st->index, sc->sample_count+i,
                offset, dts, sample_size, distance, keyframe);
        distance++;
        dts += sample_duration;
        offset += sample_size;
        sc->data_size += sample_size;
    }

    if (pb->eof_reached)
        return AVERROR_EOF;

    frag->moof_offset = offset;
    st->duration = sc->track_end = dts + sc->time_offset;
    return 0;
}

/* this atom should be null (from specs), but some buggy files put the 'moov' atom inside it... */
/* like the files created with Adobe Premiere 5.0, for samples see */
/* http://graphics.tudelft.nl/~wouter/publications/soundtests/ */
static int mov_read_wide(MOVContext *c, AVIOContext *pb, MOVAtom atom)
{
    int err;

    if (atom.size < 8)
        return 0; /* continue */
    if (avio_rb32(pb) != 0) { /* 0 sized mdat atom... use the 'wide' atom size */
        avio_skip(pb, atom.size - 4);
        return 0;
    }
    atom.type = avio_rl32(pb);
    atom.size -= 8;
    if (atom.type != MKTAG('m','d','a','t')) {
        avio_skip(pb, atom.size);
        return 0;
    }
    err = mov_read_mdat(c, pb, atom);
    return err;
}

static int mov_read_cmov(MOVContext *c, AVIOContext *pb, MOVAtom atom)
{
#if CONFIG_ZLIB
    AVIOContext ctx;
    uint8_t *cmov_data;
    uint8_t *moov_data; /* uncompressed data */
    long cmov_len, moov_len;
    int ret = -1;

    avio_rb32(pb); /* dcom atom */
    if (avio_rl32(pb) != MKTAG('d','c','o','m'))
        return AVERROR_INVALIDDATA;
    if (avio_rl32(pb) != MKTAG('z','l','i','b')) {
        av_log(c->fc, AV_LOG_ERROR, "unknown compression for cmov atom !\n");
        return AVERROR_INVALIDDATA;
    }
    avio_rb32(pb); /* cmvd atom */
    if (avio_rl32(pb) != MKTAG('c','m','v','d'))
        return AVERROR_INVALIDDATA;
    moov_len = avio_rb32(pb); /* uncompressed size */
    cmov_len = atom.size - 6 * 4;

    cmov_data = av_malloc(cmov_len);
    if (!cmov_data)
        return AVERROR(ENOMEM);
    moov_data = av_malloc(moov_len);
    if (!moov_data) {
        av_free(cmov_data);
        return AVERROR(ENOMEM);
    }
    avio_read(pb, cmov_data, cmov_len);
    if (uncompress (moov_data, (uLongf *) &moov_len, (const Bytef *)cmov_data, cmov_len) != Z_OK)
        goto free_and_return;
    if (ffio_init_context(&ctx, moov_data, moov_len, 0, NULL, NULL, NULL, NULL) != 0)
        goto free_and_return;
    atom.type = MKTAG('m','o','o','v');
    atom.size = moov_len;
    ret = mov_read_default(c, &ctx, atom);
free_and_return:
    av_free(moov_data);
    av_free(cmov_data);
    return ret;
#else
    av_log(c->fc, AV_LOG_ERROR, "this file requires zlib support compiled in\n");
    return AVERROR(ENOSYS);
#endif
}

/* edit list atom */
static int mov_read_elst(MOVContext *c, AVIOContext *pb, MOVAtom atom)
{
    MOVStreamContext *sc;
    int i, edit_count, version, edit_start_index = 0;
    int unsupported = 0;

    if (c->fc->nb_streams < 1 || c->ignore_editlist)
        return 0;
    sc = c->fc->streams[c->fc->nb_streams-1]->priv_data;

    version = avio_r8(pb); /* version */
    avio_rb24(pb); /* flags */
    edit_count = avio_rb32(pb); /* entries */

    if ((uint64_t)edit_count*12+8 > atom.size)
        return AVERROR_INVALIDDATA;

    av_dlog(c->fc, "track[%i].edit_count = %i\n", c->fc->nb_streams-1, edit_count);
    for (i=0; i<edit_count; i++){
        int64_t time;
        int64_t duration;
        int rate;
        if (version == 1) {
            duration = avio_rb64(pb);
            time     = avio_rb64(pb);
        } else {
            duration = avio_rb32(pb); /* segment duration */
            time     = (int32_t)avio_rb32(pb); /* media time */
        }
        rate = avio_rb32(pb);
        if (i == 0 && time == -1) {
            sc->empty_duration = duration;
            edit_start_index = 1;
        } else if (i == edit_start_index && time >= 0)
            sc->start_time = time;
        else
            unsupported = 1;

        av_dlog(c->fc, "duration=%"PRId64" time=%"PRId64" rate=%f\n",
                duration, time, rate / 65536.0);
    }

    if (unsupported)
        av_log(c->fc, AV_LOG_WARNING, "multiple edit list entries, "
               "a/v desync might occur, patch welcome\n");

    return 0;
}

static int mov_read_chan2(MOVContext *c, AVIOContext *pb, MOVAtom atom)
{
    if (atom.size < 16)
        return 0;
    avio_skip(pb, 4);
    ff_mov_read_chan(c->fc, pb, c->fc->streams[0],  atom.size - 4);
    return 0;
}

static int mov_read_tref(MOVContext *c, AVIOContext *pb, MOVAtom atom)
{
    uint32_t i, size;
    MOVStreamContext *sc;

    if (c->fc->nb_streams < 1)
        return AVERROR_INVALIDDATA;
    sc = c->fc->streams[c->fc->nb_streams - 1]->priv_data;

    size = avio_rb32(pb);
    if (size < 12)
        return 0;

    sc->trefs_count = (size - 4) / 8;
    sc->trefs = av_malloc(sc->trefs_count * sizeof(*sc->trefs));
    if (!sc->trefs)
        return AVERROR(ENOMEM);

    sc->tref_type = avio_rl32(pb);
    for (i = 0; i < sc->trefs_count; i++)
        sc->trefs[i] = avio_rb32(pb);
    return 0;
}

static const MOVParseTableEntry mov_default_parse_table[] = {
{ MKTAG('A','C','L','R'), mov_read_avid },
{ MKTAG('A','P','R','G'), mov_read_avid },
{ MKTAG('A','A','L','P'), mov_read_avid },
{ MKTAG('A','R','E','S'), mov_read_avid },
{ MKTAG('a','v','s','s'), mov_read_avss },
{ MKTAG('c','h','p','l'), mov_read_chpl },
{ MKTAG('c','o','6','4'), mov_read_stco },
{ MKTAG('c','t','t','s'), mov_read_ctts }, /* composition time to sample */
{ MKTAG('d','i','n','f'), mov_read_default },
{ MKTAG('d','r','e','f'), mov_read_dref },
{ MKTAG('e','d','t','s'), mov_read_default },
{ MKTAG('e','l','s','t'), mov_read_elst },
{ MKTAG('e','n','d','a'), mov_read_enda },
{ MKTAG('f','i','e','l'), mov_read_fiel },
{ MKTAG('f','t','y','p'), mov_read_ftyp },
{ MKTAG('g','l','b','l'), mov_read_glbl },
{ MKTAG('h','d','l','r'), mov_read_hdlr },
{ MKTAG('i','l','s','t'), mov_read_ilst },
{ MKTAG('j','p','2','h'), mov_read_jp2h },
{ MKTAG('m','d','a','t'), mov_read_mdat },
{ MKTAG('m','d','h','d'), mov_read_mdhd },
{ MKTAG('m','d','i','a'), mov_read_default },
{ MKTAG('m','e','t','a'), mov_read_meta },
{ MKTAG('m','i','n','f'), mov_read_default },
{ MKTAG('m','o','o','f'), mov_read_moof },
{ MKTAG('m','o','o','v'), mov_read_moov },
{ MKTAG('m','v','e','x'), mov_read_default },
{ MKTAG('m','v','h','d'), mov_read_mvhd },
{ MKTAG('S','M','I',' '), mov_read_svq3 },
{ MKTAG('a','l','a','c'), mov_read_alac }, /* alac specific atom */
{ MKTAG('a','v','c','C'), mov_read_glbl },
{ MKTAG('p','a','s','p'), mov_read_pasp },
{ MKTAG('s','t','b','l'), mov_read_default },
{ MKTAG('s','t','c','o'), mov_read_stco },
{ MKTAG('s','t','p','s'), mov_read_stps },
{ MKTAG('s','t','r','f'), mov_read_strf },
{ MKTAG('s','t','s','c'), mov_read_stsc },
{ MKTAG('s','t','s','d'), mov_read_stsd }, /* sample description */
{ MKTAG('s','t','s','s'), mov_read_stss }, /* sync sample */
{ MKTAG('s','t','s','z'), mov_read_stsz }, /* sample size */
{ MKTAG('s','t','t','s'), mov_read_stts },
{ MKTAG('s','t','z','2'), mov_read_stsz }, /* compact sample size */
{ MKTAG('t','k','h','d'), mov_read_tkhd }, /* track header */
{ MKTAG('t','f','h','d'), mov_read_tfhd }, /* track fragment header */
{ MKTAG('t','r','a','k'), mov_read_trak },
{ MKTAG('t','r','a','f'), mov_read_default },
{ MKTAG('t','r','e','f'), mov_read_tref },
{ MKTAG('c','h','a','p'), mov_read_chap },
{ MKTAG('t','r','e','x'), mov_read_trex },
{ MKTAG('t','r','u','n'), mov_read_trun },
{ MKTAG('u','d','t','a'), mov_read_default },
{ MKTAG('w','a','v','e'), mov_read_wave },
{ MKTAG('e','s','d','s'), mov_read_esds },
{ MKTAG('d','a','c','3'), mov_read_dac3 }, /* AC-3 info */
{ MKTAG('d','e','c','3'), mov_read_dec3 }, /* EAC-3 info */
{ MKTAG('w','i','d','e'), mov_read_wide }, /* place holder */
{ MKTAG('w','f','e','x'), mov_read_wfex },
{ MKTAG('c','m','o','v'), mov_read_cmov },
{ MKTAG('c','h','a','n'), mov_read_chan }, /* channel layout */
{ MKTAG('d','v','c','1'), mov_read_dvc1 },
{ MKTAG('s','b','g','p'), mov_read_sbgp },
{ 0, NULL }
};

static int mov_read_default(MOVContext *c, AVIOContext *pb, MOVAtom atom)
{
    int64_t total_size = 0;
    MOVAtom a;
    int i;

    if (atom.size < 0)
        atom.size = INT64_MAX;
    while (total_size + 8 <= atom.size && !url_feof(pb)) {
        int (*parse)(MOVContext*, AVIOContext*, MOVAtom) = NULL;
        a.size = atom.size;
        a.type=0;
        if (atom.size >= 8) {
            a.size = avio_rb32(pb);
            a.type = avio_rl32(pb);
            if (atom.type != MKTAG('r','o','o','t') &&
                atom.type != MKTAG('m','o','o','v'))
            {
                if (a.type == MKTAG('t','r','a','k') || a.type == MKTAG('m','d','a','t'))
                {
                    av_log(c->fc, AV_LOG_ERROR, "Broken file, trak/mdat not at top-level\n");
                    avio_skip(pb, -8);
                    return 0;
                }
            }
            total_size += 8;
            if (a.size == 1) { /* 64 bit extended size */
                a.size = avio_rb64(pb) - 8;
                total_size += 8;
            }
        }
        av_dlog(c->fc, "type: %08x '%.4s' parent:'%.4s' sz: %"PRId64" %"PRId64" %"PRId64"\n",
                a.type, (char*)&a.type, (char*)&atom.type, a.size, total_size, atom.size);
        if (a.size == 0) {
            a.size = atom.size - total_size + 8;
        }
        a.size -= 8;
        if (a.size < 0)
            break;
        a.size = FFMIN(a.size, atom.size - total_size);

        for (i = 0; mov_default_parse_table[i].type; i++)
            if (mov_default_parse_table[i].type == a.type) {
                parse = mov_default_parse_table[i].parse;
                break;
            }

        // container is user data
        if (!parse && (atom.type == MKTAG('u','d','t','a') ||
                       atom.type == MKTAG('i','l','s','t')))
            parse = mov_read_udta_string;

        if (!parse) { /* skip leaf atoms data */
            avio_skip(pb, a.size);
        } else {
            int64_t start_pos = avio_tell(pb);
            int64_t left;
            int err = parse(c, pb, a);
            if (err < 0)
                return err;
            if (c->found_moov && c->found_mdat &&
                ((!pb->seekable || c->fc->flags & AVFMT_FLAG_IGNIDX) ||
                 start_pos + a.size == avio_size(pb))) {
                if (!pb->seekable || c->fc->flags & AVFMT_FLAG_IGNIDX)
                    c->next_root_atom = start_pos + a.size;
                return 0;
            }
            left = a.size - avio_tell(pb) + start_pos;
            if (left > 0) /* skip garbage at atom end */
                avio_skip(pb, left);
            else if(left < 0) {
                av_log(c->fc, AV_LOG_DEBUG, "undoing overread of %"PRId64" in '%.4s'\n", -left, (char*)&a.type);
                avio_seek(pb, left, SEEK_CUR);
            }
        }

        total_size += a.size;
    }

    if (total_size < atom.size && atom.size < 0x7ffff)
        avio_skip(pb, atom.size - total_size);

    return 0;
}

static int mov_probe(AVProbeData *p)
{
    int64_t offset;
    uint32_t tag;
    int score = 0;
    int moov_offset = -1;

    /* check file header */
    offset = 0;
    for (;;) {
        /* ignore invalid offset */
        if ((offset + 8) > (unsigned int)p->buf_size)
            break;
        tag = AV_RL32(p->buf + offset + 4);
        switch(tag) {
        /* check for obvious tags */
        case MKTAG('m','o','o','v'):
            moov_offset = offset + 4;
        case MKTAG('j','P',' ',' '): /* jpeg 2000 signature */
        case MKTAG('m','d','a','t'):
        case MKTAG('p','n','o','t'): /* detect movs with preview pics like ew.mov and april.mov */
        case MKTAG('u','d','t','a'): /* Packet Video PVAuthor adds this and a lot of more junk */
        case MKTAG('f','t','y','p'):
            if (AV_RB32(p->buf+offset) < 8 &&
                (AV_RB32(p->buf+offset) != 1 ||
                 offset + 12 > (unsigned int)p->buf_size ||
                 AV_RB64(p->buf+offset + 8) == 0)) {
                score = FFMAX(score, AVPROBE_SCORE_MAX - 50);
            } else {
                score = AVPROBE_SCORE_MAX;
            }
            offset = FFMAX(4, AV_RB32(p->buf+offset)) + offset;
            break;
        /* those are more common words, so rate then a bit less */
        case MKTAG('e','d','i','w'): /* xdcam files have reverted first tags */
        case MKTAG('w','i','d','e'):
        case MKTAG('f','r','e','e'):
        case MKTAG('j','u','n','k'):
        case MKTAG('p','i','c','t'):
            score  = FFMAX(score, AVPROBE_SCORE_MAX - 5);
            offset = FFMAX(4, AV_RB32(p->buf+offset)) + offset;
            break;
        case MKTAG(0x82,0x82,0x7f,0x7d):
        case MKTAG('s','k','i','p'):
        case MKTAG('u','u','i','d'):
        case MKTAG('p','r','f','l'):
            /* if we only find those cause probedata is too small at least rate them */
            score  = FFMAX(score, AVPROBE_SCORE_MAX - 50);
            offset = FFMAX(4, AV_RB32(p->buf+offset)) + offset;
            break;
        default:
            offset = FFMAX(4, AV_RB32(p->buf+offset)) + offset;
        }
    }
    if(score > AVPROBE_SCORE_MAX - 50 && moov_offset != -1) {
        /* moov atom in the header - we should make sure that this is not a
         * MOV-packed MPEG-PS */
        offset = moov_offset;

        while(offset < (p->buf_size - 16)){ /* Sufficient space */
               /* We found an actual hdlr atom */
            if(AV_RL32(p->buf + offset     ) == MKTAG('h','d','l','r') &&
               AV_RL32(p->buf + offset +  8) == MKTAG('m','h','l','r') &&
               AV_RL32(p->buf + offset + 12) == MKTAG('M','P','E','G')){
                av_log(NULL, AV_LOG_WARNING, "Found media data tag MPEG indicating this is a MOV-packed MPEG-PS.\n");
                /* We found a media handler reference atom describing an
                 * MPEG-PS-in-MOV, return a
                 * low score to force expanding the probe window until
                 * mpegps_probe finds what it needs */
                return 5;
            }else
                /* Keep looking */
                offset+=2;
        }
    }

    return score;
}

// must be done after parsing all trak because there's no order requirement
static void mov_read_chapters(AVFormatContext *s)
{
    MOVContext *mov = s->priv_data;
    AVStream *st = NULL;
    MOVStreamContext *sc;
    int64_t cur_pos;
    int i;

    for (i = 0; i < s->nb_streams; i++)
        if (s->streams[i]->id == mov->chapter_track) {
            st = s->streams[i];
            break;
        }
    if (!st) {
        av_log(s, AV_LOG_ERROR, "Referenced QT chapter track not found\n");
        return;
    }

    st->discard = AVDISCARD_ALL;
    sc = st->priv_data;
    cur_pos = avio_tell(sc->pb);

    for (i = 0; i < st->nb_index_entries; i++) {
        AVIndexEntry *sample = &st->index_entries[i];
        int64_t end = i+1 < st->nb_index_entries ? st->index_entries[i+1].timestamp : st->duration;
        uint8_t *title;
        uint16_t ch;
        int len, title_len;

        if (avio_seek(sc->pb, sample->pos, SEEK_SET) != sample->pos) {
            av_log(s, AV_LOG_ERROR, "Chapter %d not found in file\n", i);
            goto finish;
        }

        // the first two bytes are the length of the title
        len = avio_rb16(sc->pb);
        if (len > sample->size-2)
            continue;
        title_len = 2*len + 1;
        if (!(title = av_mallocz(title_len)))
            goto finish;

        // The samples could theoretically be in any encoding if there's an encd
        // atom following, but in practice are only utf-8 or utf-16, distinguished
        // instead by the presence of a BOM
        if (!len) {
            title[0] = 0;
        } else {
            ch = avio_rb16(sc->pb);
            if (ch == 0xfeff)
                avio_get_str16be(sc->pb, len, title, title_len);
            else if (ch == 0xfffe)
                avio_get_str16le(sc->pb, len, title, title_len);
            else {
                AV_WB16(title, ch);
                if (len == 1 || len == 2)
                    title[len] = 0;
                else
                    avio_get_str(sc->pb, INT_MAX, title + 2, len - 1);
            }
        }

        avpriv_new_chapter(s, i, st->time_base, sample->timestamp, end, title);
        av_freep(&title);
    }
finish:
    avio_seek(sc->pb, cur_pos, SEEK_SET);
}

static int parse_timecode_in_framenum_format(AVFormatContext *s, AVStream *st,
                                             uint32_t value, int flags)
{
    AVTimecode tc;
    char buf[AV_TIMECODE_STR_SIZE];
    AVRational rate = {st->codec->time_base.den,
                       st->codec->time_base.num};
    int ret = av_timecode_init(&tc, rate, flags, 0, s);
    if (ret < 0)
        return ret;
    av_dict_set(&st->metadata, "timecode",
                av_timecode_make_string(&tc, buf, value), 0);
    return 0;
}

static int mov_read_timecode_track(AVFormatContext *s, AVStream *st)
{
    MOVStreamContext *sc = st->priv_data;
    int flags = 0;
    int64_t cur_pos = avio_tell(sc->pb);
    uint32_t value;

    if (!st->nb_index_entries)
        return -1;

    avio_seek(sc->pb, st->index_entries->pos, SEEK_SET);
    value = avio_rb32(s->pb);

    if (sc->tmcd_flags & 0x0001) flags |= AV_TIMECODE_FLAG_DROPFRAME;
    if (sc->tmcd_flags & 0x0002) flags |= AV_TIMECODE_FLAG_24HOURSMAX;
    if (sc->tmcd_flags & 0x0004) flags |= AV_TIMECODE_FLAG_ALLOWNEGATIVE;

    /* Assume Counter flag is set to 1 in tmcd track (even though it is likely
     * not the case) and thus assume "frame number format" instead of QT one.
     * No sample with tmcd track can be found with a QT timecode at the moment,
     * despite what the tmcd track "suggests" (Counter flag set to 0 means QT
     * format). */
    parse_timecode_in_framenum_format(s, st, value, flags);

    avio_seek(sc->pb, cur_pos, SEEK_SET);
    return 0;
}

static int mov_read_close(AVFormatContext *s)
{
    MOVContext *mov = s->priv_data;
    int i, j;

    for (i = 0; i < s->nb_streams; i++) {
        AVStream *st = s->streams[i];
        MOVStreamContext *sc = st->priv_data;

        av_freep(&sc->ctts_data);
        for (j = 0; j < sc->drefs_count; j++) {
            av_freep(&sc->drefs[j].path);
            av_freep(&sc->drefs[j].dir);
        }
        av_freep(&sc->drefs);
        av_freep(&sc->trefs);
        if (sc->pb && sc->pb != s->pb)
            avio_close(sc->pb);
        sc->pb = NULL;
        av_freep(&sc->chunk_offsets);
        av_freep(&sc->keyframes);
        av_freep(&sc->sample_sizes);
        av_freep(&sc->stps_data);
        av_freep(&sc->stsc_data);
        av_freep(&sc->stts_data);
    }

    if (mov->dv_demux) {
        for (i = 0; i < mov->dv_fctx->nb_streams; i++) {
            av_freep(&mov->dv_fctx->streams[i]->codec);
            av_freep(&mov->dv_fctx->streams[i]);
        }
        av_freep(&mov->dv_fctx);
        av_freep(&mov->dv_demux);
    }

    av_freep(&mov->trex_data);

    return 0;
}

static int tmcd_is_referenced(AVFormatContext *s, int tmcd_id)
{
    int i, j;

    for (i = 0; i < s->nb_streams; i++) {
        AVStream *st = s->streams[i];
        MOVStreamContext *sc = st->priv_data;

        if (s->streams[i]->codec->codec_type != AVMEDIA_TYPE_VIDEO)
            continue;
        for (j = 0; j < sc->trefs_count; j++)
            if (tmcd_id == sc->trefs[j])
                return 1;
    }
    return 0;
}

/* look for a tmcd track not referenced by any video track, and export it globally */
static void export_orphan_timecode(AVFormatContext *s)
{
    int i;

    for (i = 0; i < s->nb_streams; i++) {
        AVStream *st = s->streams[i];

        if (st->codec->codec_tag  == MKTAG('t','m','c','d') &&
            !tmcd_is_referenced(s, i + 1)) {
            AVDictionaryEntry *tcr = av_dict_get(st->metadata, "timecode", NULL, 0);
            if (tcr) {
                av_dict_set(&s->metadata, "timecode", tcr->value, 0);
                break;
            }
        }
    }
}

static int mov_read_header(AVFormatContext *s)
{
    MOVContext *mov = s->priv_data;
    AVIOContext *pb = s->pb;
    int i, err;
    MOVAtom atom = { AV_RL32("root") };

    mov->fc = s;
    /* .mov and .mp4 aren't streamable anyway (only progressive download if moov is before mdat) */
    if (pb->seekable)
        atom.size = avio_size(pb);
    else
        atom.size = INT64_MAX;

    /* check MOV header */
    if ((err = mov_read_default(mov, pb, atom)) < 0) {
        av_log(s, AV_LOG_ERROR, "error reading header: %d\n", err);
        mov_read_close(s);
        return err;
    }
    if (!mov->found_moov) {
        av_log(s, AV_LOG_ERROR, "moov atom not found\n");
        mov_read_close(s);
        return AVERROR_INVALIDDATA;
    }
    av_dlog(mov->fc, "on_parse_exit_offset=%"PRId64"\n", avio_tell(pb));

    if (pb->seekable) {
        if (mov->chapter_track > 0)
            mov_read_chapters(s);
        for (i = 0; i < s->nb_streams; i++)
            if (s->streams[i]->codec->codec_tag == AV_RL32("tmcd"))
                mov_read_timecode_track(s, s->streams[i]);
    }

    /* copy timecode metadata from tmcd tracks to the related video streams */
    for (i = 0; i < s->nb_streams; i++) {
        AVStream *st = s->streams[i];
        MOVStreamContext *sc = st->priv_data;
        if (sc->tref_type == AV_RL32("tmcd") && sc->trefs_count) {
            AVDictionaryEntry *tcr;
            int tmcd_st_id = sc->trefs[0] - 1;

            if (tmcd_st_id < 0 || tmcd_st_id >= s->nb_streams)
                continue;
            tcr = av_dict_get(s->streams[tmcd_st_id]->metadata, "timecode", NULL, 0);
            if (tcr)
                av_dict_set(&st->metadata, "timecode", tcr->value, 0);
        }
    }
    export_orphan_timecode(s);

    for (i = 0; i < s->nb_streams; i++) {
        AVStream *st = s->streams[i];
        MOVStreamContext *sc = st->priv_data;
        fix_timescale(mov, sc);
        if(st->codec->codec_type == AVMEDIA_TYPE_AUDIO && st->codec->codec_id == AV_CODEC_ID_AAC) {
            st->skip_samples = sc->start_pad;
        }
    }

    if (mov->trex_data) {
        for (i = 0; i < s->nb_streams; i++) {
            AVStream *st = s->streams[i];
            MOVStreamContext *sc = st->priv_data;
            if (st->duration)
                st->codec->bit_rate = sc->data_size * 8 * sc->time_scale / st->duration;
        }
    }

    return 0;
}

static AVIndexEntry *mov_find_next_sample(AVFormatContext *s, AVStream **st)
{
    AVIndexEntry *sample = NULL;
    int64_t best_dts = INT64_MAX;
    int i;
    for (i = 0; i < s->nb_streams; i++) {
        AVStream *avst = s->streams[i];
        MOVStreamContext *msc = avst->priv_data;
        if (msc->pb && msc->current_sample < avst->nb_index_entries) {
            AVIndexEntry *current_sample = &avst->index_entries[msc->current_sample];
            int64_t dts = av_rescale(current_sample->timestamp, AV_TIME_BASE, msc->time_scale);
            av_dlog(s, "stream %d, sample %d, dts %"PRId64"\n", i, msc->current_sample, dts);
            if (!sample || (!s->pb->seekable && current_sample->pos < sample->pos) ||
                (s->pb->seekable &&
                 ((msc->pb != s->pb && dts < best_dts) || (msc->pb == s->pb &&
                 ((FFABS(best_dts - dts) <= AV_TIME_BASE && current_sample->pos < sample->pos) ||
                  (FFABS(best_dts - dts) > AV_TIME_BASE && dts < best_dts)))))) {
                sample = current_sample;
                best_dts = dts;
                *st = avst;
            }
        }
    }
    return sample;
}

static int mov_read_packet(AVFormatContext *s, AVPacket *pkt)
{
    MOVContext *mov = s->priv_data;
    MOVStreamContext *sc;
    AVIndexEntry *sample;
    AVStream *st = NULL;
    int ret;
    mov->fc = s;
 retry:
    sample = mov_find_next_sample(s, &st);
    if (!sample) {
        mov->found_mdat = 0;
        if (!mov->next_root_atom)
            return AVERROR_EOF;
        avio_seek(s->pb, mov->next_root_atom, SEEK_SET);
        mov->next_root_atom = 0;
        if (mov_read_default(mov, s->pb, (MOVAtom){ AV_RL32("root"), INT64_MAX }) < 0 ||
            url_feof(s->pb))
            return AVERROR_EOF;
        av_dlog(s, "read fragments, offset 0x%"PRIx64"\n", avio_tell(s->pb));
        goto retry;
    }
    sc = st->priv_data;
    /* must be done just before reading, to avoid infinite loop on sample */
    sc->current_sample++;

    if (st->discard != AVDISCARD_ALL) {
        if (avio_seek(sc->pb, sample->pos, SEEK_SET) != sample->pos) {
            av_log(mov->fc, AV_LOG_ERROR, "stream %d, offset 0x%"PRIx64": partial file\n",
                   sc->ffindex, sample->pos);
            return AVERROR_INVALIDDATA;
        }
        ret = av_get_packet(sc->pb, pkt, sample->size);
        if (ret < 0)
            return ret;
        if (sc->has_palette) {
            uint8_t *pal;

            pal = av_packet_new_side_data(pkt, AV_PKT_DATA_PALETTE, AVPALETTE_SIZE);
            if (!pal) {
                av_log(mov->fc, AV_LOG_ERROR, "Cannot append palette to packet\n");
            } else {
                memcpy(pal, sc->palette, AVPALETTE_SIZE);
                sc->has_palette = 0;
            }
        }
#if CONFIG_DV_DEMUXER
        if (mov->dv_demux && sc->dv_audio_container) {
            avpriv_dv_produce_packet(mov->dv_demux, pkt, pkt->data, pkt->size, pkt->pos);
            av_free(pkt->data);
            pkt->size = 0;
            ret = avpriv_dv_get_packet(mov->dv_demux, pkt);
            if (ret < 0)
                return ret;
        }
#endif
    }

    pkt->stream_index = sc->ffindex;
    pkt->dts = sample->timestamp;
    if (sc->ctts_data && sc->ctts_index < sc->ctts_count) {
        pkt->pts = pkt->dts + sc->dts_shift + sc->ctts_data[sc->ctts_index].duration;
        /* update ctts context */
        sc->ctts_sample++;
        if (sc->ctts_index < sc->ctts_count &&
            sc->ctts_data[sc->ctts_index].count == sc->ctts_sample) {
            sc->ctts_index++;
            sc->ctts_sample = 0;
        }
        if (sc->wrong_dts)
            pkt->dts = AV_NOPTS_VALUE;
    } else {
        int64_t next_dts = (sc->current_sample < st->nb_index_entries) ?
            st->index_entries[sc->current_sample].timestamp : st->duration;
        pkt->duration = next_dts - pkt->dts;
        pkt->pts = pkt->dts;
    }
    if (st->discard == AVDISCARD_ALL)
        goto retry;
    pkt->flags |= sample->flags & AVINDEX_KEYFRAME ? AV_PKT_FLAG_KEY : 0;
    pkt->pos = sample->pos;
    av_dlog(s, "stream %d, pts %"PRId64", dts %"PRId64", pos 0x%"PRIx64", duration %d\n",
            pkt->stream_index, pkt->pts, pkt->dts, pkt->pos, pkt->duration);
    return 0;
}

static int mov_seek_stream(AVFormatContext *s, AVStream *st, int64_t timestamp, int flags)
{
    MOVStreamContext *sc = st->priv_data;
    int sample, time_sample;
    int i;

    sample = av_index_search_timestamp(st, timestamp, flags);
    av_dlog(s, "stream %d, timestamp %"PRId64", sample %d\n", st->index, timestamp, sample);
    if (sample < 0 && st->nb_index_entries && timestamp < st->index_entries[0].timestamp)
        sample = 0;
    if (sample < 0) /* not sure what to do */
        return AVERROR_INVALIDDATA;
    sc->current_sample = sample;
    av_dlog(s, "stream %d, found sample %d\n", st->index, sc->current_sample);
    /* adjust ctts index */
    if (sc->ctts_data) {
        time_sample = 0;
        for (i = 0; i < sc->ctts_count; i++) {
            int next = time_sample + sc->ctts_data[i].count;
            if (next > sc->current_sample) {
                sc->ctts_index = i;
                sc->ctts_sample = sc->current_sample - time_sample;
                break;
            }
            time_sample = next;
        }
    }
    return sample;
}

static int mov_read_seek(AVFormatContext *s, int stream_index, int64_t sample_time, int flags)
{
    AVStream *st;
    int64_t seek_timestamp, timestamp;
    int sample;
    int i;

    if (stream_index >= s->nb_streams)
        return AVERROR_INVALIDDATA;

    st = s->streams[stream_index];
    sample = mov_seek_stream(s, st, sample_time, flags);
    if (sample < 0)
        return sample;

    /* adjust seek timestamp to found sample timestamp */
    seek_timestamp = st->index_entries[sample].timestamp;

    for (i = 0; i < s->nb_streams; i++) {
        MOVStreamContext *sc = s->streams[i]->priv_data;
        st = s->streams[i];
        st->skip_samples = (sample_time <= 0) ? sc->start_pad : 0;

        if (stream_index == i)
            continue;

        timestamp = av_rescale_q(seek_timestamp, s->streams[stream_index]->time_base, st->time_base);
        mov_seek_stream(s, st, timestamp, flags);
    }
    return 0;
}

static const AVOption options[] = {
    {"use_absolute_path",
        "allow using absolute path when opening alias, this is a possible security issue",
        offsetof(MOVContext, use_absolute_path), FF_OPT_TYPE_INT, {.i64 = 0},
        0, 1, AV_OPT_FLAG_VIDEO_PARAM|AV_OPT_FLAG_DECODING_PARAM},
    {"ignore_editlist", "", offsetof(MOVContext, ignore_editlist), FF_OPT_TYPE_INT, {.i64 = 0},
        0, 1, AV_OPT_FLAG_VIDEO_PARAM|AV_OPT_FLAG_DECODING_PARAM},
    {NULL}
};

static const AVClass class = {
    .class_name = "mov,mp4,m4a,3gp,3g2,mj2",
    .item_name  = av_default_item_name,
    .option     = options,
    .version    = LIBAVUTIL_VERSION_INT,
};

AVInputFormat ff_mov_demuxer = {
    .name           = "mov,mp4,m4a,3gp,3g2,mj2",
    .long_name      = NULL_IF_CONFIG_SMALL("QuickTime / MOV"),
    .priv_data_size = sizeof(MOVContext),
    .read_probe     = mov_probe,
    .read_header    = mov_read_header,
    .read_packet    = mov_read_packet,
    .read_close     = mov_read_close,
    .read_seek      = mov_read_seek,
    .priv_class     = &class,
    .flags          = AVFMT_NO_BYTE_SEEK,
};<|MERGE_RESOLUTION|>--- conflicted
+++ resolved
@@ -1170,42 +1170,12 @@
  */
 enum AVCodecID ff_mov_get_lpcm_codec_id(int bps, int flags)
 {
-<<<<<<< HEAD
-    if (flags & 1) { // floating point
-        if (flags & 2) { // big endian
-            if      (bps == 32) return AV_CODEC_ID_PCM_F32BE;
-            else if (bps == 64) return AV_CODEC_ID_PCM_F64BE;
-        } else {
-            if      (bps == 32) return AV_CODEC_ID_PCM_F32LE;
-            else if (bps == 64) return AV_CODEC_ID_PCM_F64LE;
-        }
-    } else {
-        if (flags & 2) {
-            if      (bps == 8) {
-                // signed integer
-                if (flags & 4)  return AV_CODEC_ID_PCM_S8;
-                else            return AV_CODEC_ID_PCM_U8;
-           }else if (bps == 16) return AV_CODEC_ID_PCM_S16BE;
-            else if (bps == 24) return AV_CODEC_ID_PCM_S24BE;
-            else if (bps == 32) return AV_CODEC_ID_PCM_S32BE;
-        } else {
-            if      (bps == 8) {
-                if (flags & 4)  return AV_CODEC_ID_PCM_S8;
-                else            return AV_CODEC_ID_PCM_U8;
-           }else if (bps == 16) return AV_CODEC_ID_PCM_S16LE;
-            else if (bps == 24) return AV_CODEC_ID_PCM_S24LE;
-            else if (bps == 32) return AV_CODEC_ID_PCM_S32LE;
-        }
-    }
-    return AV_CODEC_ID_NONE;
-=======
     /* lpcm flags:
      * 0x1 = float
      * 0x2 = big-endian
      * 0x4 = signed
      */
     return ff_get_pcm_codec_id(bps, flags & 1, flags & 2, flags & 4 ? -1 : 0);
->>>>>>> 5c7bf2dd
 }
 
 int ff_mov_read_stsd_entries(MOVContext *c, AVIOContext *pb, int entries)
