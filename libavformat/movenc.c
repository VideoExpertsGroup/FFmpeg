/*
 * MOV, 3GP, MP4 muxer
 * Copyright (c) 2003 Thomas Raivio
 * Copyright (c) 2004 Gildas Bazin <gbazin at videolan dot org>
 * Copyright (c) 2009 Baptiste Coudurier <baptiste dot coudurier at gmail dot com>
 *
 * This file is part of FFmpeg.
 *
 * FFmpeg is free software; you can redistribute it and/or
 * modify it under the terms of the GNU Lesser General Public
 * License as published by the Free Software Foundation; either
 * version 2.1 of the License, or (at your option) any later version.
 *
 * FFmpeg is distributed in the hope that it will be useful,
 * but WITHOUT ANY WARRANTY; without even the implied warranty of
 * MERCHANTABILITY or FITNESS FOR A PARTICULAR PURPOSE.  See the GNU
 * Lesser General Public License for more details.
 *
 * You should have received a copy of the GNU Lesser General Public
 * License along with FFmpeg; if not, write to the Free Software
 * Foundation, Inc., 51 Franklin Street, Fifth Floor, Boston, MA 02110-1301 USA
 */

#include <stdint.h>
#include <inttypes.h>

#include "movenc.h"
#include "avformat.h"
#include "avio_internal.h"
#include "riff.h"
#include "avio.h"
#include "isom.h"
#include "avc.h"
#include "libavcodec/ac3_parser.h"
#include "libavcodec/get_bits.h"
#include "libavcodec/put_bits.h"
#include "libavcodec/vc1_common.h"
#include "libavcodec/raw.h"
#include "internal.h"
#include "libavutil/avstring.h"
#include "libavutil/intfloat.h"
#include "libavutil/mathematics.h"
#include "libavutil/opt.h"
#include "libavutil/dict.h"
#include "libavutil/pixdesc.h"
#include "libavutil/timecode.h"
#include "hevc.h"
#include "rtpenc.h"
#include "mov_chan.h"

#undef NDEBUG
#include <assert.h>

static const AVOption options[] = {
    { "movflags", "MOV muxer flags", offsetof(MOVMuxContext, flags), AV_OPT_TYPE_FLAGS, {.i64 = 0}, INT_MIN, INT_MAX, AV_OPT_FLAG_ENCODING_PARAM, "movflags" },
    { "rtphint", "Add RTP hint tracks", 0, AV_OPT_TYPE_CONST, {.i64 = FF_MOV_FLAG_RTP_HINT}, INT_MIN, INT_MAX, AV_OPT_FLAG_ENCODING_PARAM, "movflags" },
    { "moov_size", "maximum moov size so it can be placed at the begin", offsetof(MOVMuxContext, reserved_moov_size), AV_OPT_TYPE_INT, {.i64 = 0}, 0, INT_MAX, AV_OPT_FLAG_ENCODING_PARAM, 0 },
    { "empty_moov", "Make the initial moov atom empty", 0, AV_OPT_TYPE_CONST, {.i64 = FF_MOV_FLAG_EMPTY_MOOV}, INT_MIN, INT_MAX, AV_OPT_FLAG_ENCODING_PARAM, "movflags" },
    { "frag_keyframe", "Fragment at video keyframes", 0, AV_OPT_TYPE_CONST, {.i64 = FF_MOV_FLAG_FRAG_KEYFRAME}, INT_MIN, INT_MAX, AV_OPT_FLAG_ENCODING_PARAM, "movflags" },
    { "separate_moof", "Write separate moof/mdat atoms for each track", 0, AV_OPT_TYPE_CONST, {.i64 = FF_MOV_FLAG_SEPARATE_MOOF}, INT_MIN, INT_MAX, AV_OPT_FLAG_ENCODING_PARAM, "movflags" },
    { "frag_custom", "Flush fragments on caller requests", 0, AV_OPT_TYPE_CONST, {.i64 = FF_MOV_FLAG_FRAG_CUSTOM}, INT_MIN, INT_MAX, AV_OPT_FLAG_ENCODING_PARAM, "movflags" },
    { "isml", "Create a live smooth streaming feed (for pushing to a publishing point)", 0, AV_OPT_TYPE_CONST, {.i64 = FF_MOV_FLAG_ISML}, INT_MIN, INT_MAX, AV_OPT_FLAG_ENCODING_PARAM, "movflags" },
    { "faststart", "Run a second pass to put the index (moov atom) at the beginning of the file", 0, AV_OPT_TYPE_CONST, {.i64 = FF_MOV_FLAG_FASTSTART}, INT_MIN, INT_MAX, AV_OPT_FLAG_ENCODING_PARAM, "movflags" },
    { "omit_tfhd_offset", "Omit the base data offset in tfhd atoms", 0, AV_OPT_TYPE_CONST, {.i64 = FF_MOV_FLAG_OMIT_TFHD_OFFSET}, INT_MIN, INT_MAX, AV_OPT_FLAG_ENCODING_PARAM, "movflags" },
    { "disable_chpl", "Disable Nero chapter atom", 0, AV_OPT_TYPE_CONST, {.i64 = FF_MOV_FLAG_DISABLE_CHPL}, INT_MIN, INT_MAX, AV_OPT_FLAG_ENCODING_PARAM, "movflags" },
    { "default_base_moof", "Set the default-base-is-moof flag in tfhd atoms", 0, AV_OPT_TYPE_CONST, {.i64 = FF_MOV_FLAG_DEFAULT_BASE_MOOF}, INT_MIN, INT_MAX, AV_OPT_FLAG_ENCODING_PARAM, "movflags" },
    { "dash", "Write DASH compatible fragmented MP4", 0, AV_OPT_TYPE_CONST, {.i64 = FF_MOV_FLAG_DASH}, INT_MIN, INT_MAX, AV_OPT_FLAG_ENCODING_PARAM, "movflags" },
    { "frag_discont", "Signal that the next fragment is discontinuous from earlier ones", 0, AV_OPT_TYPE_CONST, {.i64 = FF_MOV_FLAG_FRAG_DISCONT}, INT_MIN, INT_MAX, AV_OPT_FLAG_ENCODING_PARAM, "movflags" },
    { "delay_moov", "Delay writing the initial moov until the first fragment is cut, or until the first fragment flush", 0, AV_OPT_TYPE_CONST, {.i64 = FF_MOV_FLAG_DELAY_MOOV}, INT_MIN, INT_MAX, AV_OPT_FLAG_ENCODING_PARAM, "movflags" },
    FF_RTP_FLAG_OPTS(MOVMuxContext, rtp_flags),
    { "skip_iods", "Skip writing iods atom.", offsetof(MOVMuxContext, iods_skip), AV_OPT_TYPE_INT, {.i64 = 1}, 0, 1, AV_OPT_FLAG_ENCODING_PARAM},
    { "iods_audio_profile", "iods audio profile atom.", offsetof(MOVMuxContext, iods_audio_profile), AV_OPT_TYPE_INT, {.i64 = -1}, -1, 255, AV_OPT_FLAG_ENCODING_PARAM},
    { "iods_video_profile", "iods video profile atom.", offsetof(MOVMuxContext, iods_video_profile), AV_OPT_TYPE_INT, {.i64 = -1}, -1, 255, AV_OPT_FLAG_ENCODING_PARAM},
    { "frag_duration", "Maximum fragment duration", offsetof(MOVMuxContext, max_fragment_duration), AV_OPT_TYPE_INT, {.i64 = 0}, 0, INT_MAX, AV_OPT_FLAG_ENCODING_PARAM},
    { "min_frag_duration", "Minimum fragment duration", offsetof(MOVMuxContext, min_fragment_duration), AV_OPT_TYPE_INT, {.i64 = 0}, 0, INT_MAX, AV_OPT_FLAG_ENCODING_PARAM},
    { "frag_size", "Maximum fragment size", offsetof(MOVMuxContext, max_fragment_size), AV_OPT_TYPE_INT, {.i64 = 0}, 0, INT_MAX, AV_OPT_FLAG_ENCODING_PARAM},
    { "ism_lookahead", "Number of lookahead entries for ISM files", offsetof(MOVMuxContext, ism_lookahead), AV_OPT_TYPE_INT, {.i64 = 0}, 0, INT_MAX, AV_OPT_FLAG_ENCODING_PARAM},
    { "video_track_timescale", "set timescale of all video tracks", offsetof(MOVMuxContext, video_track_timescale), AV_OPT_TYPE_INT, {.i64 = 0}, 0, INT_MAX, AV_OPT_FLAG_ENCODING_PARAM},
    { "brand",    "Override major brand", offsetof(MOVMuxContext, major_brand),   AV_OPT_TYPE_STRING, {.str = NULL}, .flags = AV_OPT_FLAG_ENCODING_PARAM },
    { "use_editlist", "use edit list", offsetof(MOVMuxContext, use_editlist), AV_OPT_TYPE_INT, {.i64 = -1}, -1, 1, AV_OPT_FLAG_ENCODING_PARAM},
    { "fragment_index", "Fragment number of the next fragment", offsetof(MOVMuxContext, fragments), AV_OPT_TYPE_INT, {.i64 = 0}, 0, INT_MAX, AV_OPT_FLAG_ENCODING_PARAM},
    { NULL },
};

#define MOV_CLASS(flavor)\
static const AVClass flavor ## _muxer_class = {\
    .class_name = #flavor " muxer",\
    .item_name  = av_default_item_name,\
    .option     = options,\
    .version    = LIBAVUTIL_VERSION_INT,\
};

static int get_moov_size(AVFormatContext *s);

static int utf8len(const uint8_t *b)
{
    int len = 0;
    int val;
    while (*b) {
        GET_UTF8(val, *b++, return -1;)
        len++;
    }
    return len;
}

//FIXME support 64 bit variant with wide placeholders
static int64_t update_size(AVIOContext *pb, int64_t pos)
{
    int64_t curpos = avio_tell(pb);
    avio_seek(pb, pos, SEEK_SET);
    avio_wb32(pb, curpos - pos); /* rewrite size */
    avio_seek(pb, curpos, SEEK_SET);

    return curpos - pos;
}

static int co64_required(const MOVTrack *track)
{
    if (track->entry > 0 && track->cluster[track->entry - 1].pos + track->data_offset > UINT32_MAX)
        return 1;
    return 0;
}

/* Chunk offset atom */
static int mov_write_stco_tag(AVIOContext *pb, MOVTrack *track)
{
    int i;
    int mode64 = co64_required(track); // use 32 bit size variant if possible
    int64_t pos = avio_tell(pb);
    avio_wb32(pb, 0); /* size */
    if (mode64)
        ffio_wfourcc(pb, "co64");
    else
        ffio_wfourcc(pb, "stco");
    avio_wb32(pb, 0); /* version & flags */
    avio_wb32(pb, track->chunkCount); /* entry count */
    for (i = 0; i < track->entry; i++) {
        if (!track->cluster[i].chunkNum)
            continue;
        if (mode64 == 1)
            avio_wb64(pb, track->cluster[i].pos + track->data_offset);
        else
            avio_wb32(pb, track->cluster[i].pos + track->data_offset);
    }
    return update_size(pb, pos);
}

/* Sample size atom */
static int mov_write_stsz_tag(AVIOContext *pb, MOVTrack *track)
{
    int equalChunks = 1;
    int i, j, entries = 0, tst = -1, oldtst = -1;

    int64_t pos = avio_tell(pb);
    avio_wb32(pb, 0); /* size */
    ffio_wfourcc(pb, "stsz");
    avio_wb32(pb, 0); /* version & flags */

    for (i = 0; i < track->entry; i++) {
        tst = track->cluster[i].size / track->cluster[i].entries;
        if (oldtst != -1 && tst != oldtst)
            equalChunks = 0;
        oldtst = tst;
        entries += track->cluster[i].entries;
    }
    if (equalChunks && track->entry) {
        int sSize = track->entry ? track->cluster[0].size / track->cluster[0].entries : 0;
        sSize = FFMAX(1, sSize); // adpcm mono case could make sSize == 0
        avio_wb32(pb, sSize); // sample size
        avio_wb32(pb, entries); // sample count
    } else {
        avio_wb32(pb, 0); // sample size
        avio_wb32(pb, entries); // sample count
        for (i = 0; i < track->entry; i++) {
            for (j = 0; j < track->cluster[i].entries; j++) {
                avio_wb32(pb, track->cluster[i].size /
                          track->cluster[i].entries);
            }
        }
    }
    return update_size(pb, pos);
}

/* Sample to chunk atom */
static int mov_write_stsc_tag(AVIOContext *pb, MOVTrack *track)
{
    int index = 0, oldval = -1, i;
    int64_t entryPos, curpos;

    int64_t pos = avio_tell(pb);
    avio_wb32(pb, 0); /* size */
    ffio_wfourcc(pb, "stsc");
    avio_wb32(pb, 0); // version & flags
    entryPos = avio_tell(pb);
    avio_wb32(pb, track->chunkCount); // entry count
    for (i = 0; i < track->entry; i++) {
        if (oldval != track->cluster[i].samples_in_chunk && track->cluster[i].chunkNum) {
            avio_wb32(pb, track->cluster[i].chunkNum); // first chunk
            avio_wb32(pb, track->cluster[i].samples_in_chunk); // samples per chunk
            avio_wb32(pb, 0x1); // sample description index
            oldval = track->cluster[i].samples_in_chunk;
            index++;
        }
    }
    curpos = avio_tell(pb);
    avio_seek(pb, entryPos, SEEK_SET);
    avio_wb32(pb, index); // rewrite size
    avio_seek(pb, curpos, SEEK_SET);

    return update_size(pb, pos);
}

/* Sync sample atom */
static int mov_write_stss_tag(AVIOContext *pb, MOVTrack *track, uint32_t flag)
{
    int64_t curpos, entryPos;
    int i, index = 0;
    int64_t pos = avio_tell(pb);
    avio_wb32(pb, 0); // size
    ffio_wfourcc(pb, flag == MOV_SYNC_SAMPLE ? "stss" : "stps");
    avio_wb32(pb, 0); // version & flags
    entryPos = avio_tell(pb);
    avio_wb32(pb, track->entry); // entry count
    for (i = 0; i < track->entry; i++) {
        if (track->cluster[i].flags & flag) {
            avio_wb32(pb, i + 1);
            index++;
        }
    }
    curpos = avio_tell(pb);
    avio_seek(pb, entryPos, SEEK_SET);
    avio_wb32(pb, index); // rewrite size
    avio_seek(pb, curpos, SEEK_SET);
    return update_size(pb, pos);
}

static int mov_write_amr_tag(AVIOContext *pb, MOVTrack *track)
{
    avio_wb32(pb, 0x11); /* size */
    if (track->mode == MODE_MOV) ffio_wfourcc(pb, "samr");
    else                         ffio_wfourcc(pb, "damr");
    ffio_wfourcc(pb, "FFMP");
    avio_w8(pb, 0); /* decoder version */

    avio_wb16(pb, 0x81FF); /* Mode set (all modes for AMR_NB) */
    avio_w8(pb, 0x00); /* Mode change period (no restriction) */
    avio_w8(pb, 0x01); /* Frames per sample */
    return 0x11;
}

static int mov_write_ac3_tag(AVIOContext *pb, MOVTrack *track)
{
    GetBitContext gbc;
    PutBitContext pbc;
    uint8_t buf[3];
    int fscod, bsid, bsmod, acmod, lfeon, frmsizecod;

    if (track->vos_len < 7)
        return -1;

    avio_wb32(pb, 11);
    ffio_wfourcc(pb, "dac3");

    init_get_bits(&gbc, track->vos_data + 4, (track->vos_len - 4) * 8);
    fscod      = get_bits(&gbc, 2);
    frmsizecod = get_bits(&gbc, 6);
    bsid       = get_bits(&gbc, 5);
    bsmod      = get_bits(&gbc, 3);
    acmod      = get_bits(&gbc, 3);
    if (acmod == 2) {
        skip_bits(&gbc, 2); // dsurmod
    } else {
        if ((acmod & 1) && acmod != 1)
            skip_bits(&gbc, 2); // cmixlev
        if (acmod & 4)
            skip_bits(&gbc, 2); // surmixlev
    }
    lfeon = get_bits1(&gbc);

    init_put_bits(&pbc, buf, sizeof(buf));
    put_bits(&pbc, 2, fscod);
    put_bits(&pbc, 5, bsid);
    put_bits(&pbc, 3, bsmod);
    put_bits(&pbc, 3, acmod);
    put_bits(&pbc, 1, lfeon);
    put_bits(&pbc, 5, frmsizecod >> 1); // bit_rate_code
    put_bits(&pbc, 5, 0); // reserved

    flush_put_bits(&pbc);
    avio_write(pb, buf, sizeof(buf));

    return 11;
}

struct eac3_info {
    AVPacket pkt;
    uint8_t ec3_done;
    uint8_t num_blocks;

    /* Layout of the EC3SpecificBox */
    /* maximum bitrate */
    uint16_t data_rate;
    /* number of independent substreams */
    uint8_t  num_ind_sub;
    struct {
        /* sample rate code (see ff_ac3_sample_rate_tab) 2 bits */
        uint8_t fscod;
        /* bit stream identification 5 bits */
        uint8_t bsid;
        /* one bit reserved */
        /* audio service mixing (not supported yet) 1 bit */
        /* bit stream mode 3 bits */
        uint8_t bsmod;
        /* audio coding mode 3 bits */
        uint8_t acmod;
        /* sub woofer on 1 bit */
        uint8_t lfeon;
        /* 3 bits reserved */
        /* number of dependent substreams associated with this substream 4 bits */
        uint8_t num_dep_sub;
        /* channel locations of the dependent substream(s), if any, 9 bits */
        uint16_t chan_loc;
        /* if there is no dependent substream, then one bit reserved instead */
    } substream[1]; /* TODO: support 8 independent substreams */
};

static int handle_eac3(MOVMuxContext *mov, AVPacket *pkt, MOVTrack *track)
{
    GetBitContext gbc;
    AC3HeaderInfo tmp, *hdr = &tmp;
    struct eac3_info *info;
    int num_blocks;

    if (!track->eac3_priv && !(track->eac3_priv = av_mallocz(sizeof(*info))))
        return AVERROR(ENOMEM);
    info = track->eac3_priv;

    init_get_bits(&gbc, pkt->data, pkt->size * 8);
    if (avpriv_ac3_parse_header2(&gbc, &hdr) < 0) {
        /* drop the packets until we see a good one */
        if (!track->entry) {
            av_log(mov, AV_LOG_WARNING, "Dropping invalid packet from start of the stream\n");
            return 0;
        }
        return AVERROR_INVALIDDATA;
    }

    info->data_rate = FFMAX(info->data_rate, hdr->bit_rate / 1000);
    num_blocks = hdr->num_blocks;

    if (!info->ec3_done) {
        /* AC-3 substream must be the first one */
        if (hdr->bitstream_id <= 10 && hdr->substreamid != 0)
            return AVERROR(EINVAL);

        /* this should always be the case, given that our AC-3 parser
         * concatenates dependent frames to their independent parent */
        if (hdr->frame_type == EAC3_FRAME_TYPE_INDEPENDENT) {
            /* substream ids must be incremental */
            if (hdr->substreamid > info->num_ind_sub + 1)
                return AVERROR(EINVAL);

            if (hdr->substreamid == info->num_ind_sub + 1) {
                //info->num_ind_sub++;
                avpriv_request_sample(track->enc, "Multiple independent substreams");
                return AVERROR_PATCHWELCOME;
            } else if (hdr->substreamid < info->num_ind_sub ||
                       hdr->substreamid == 0 && info->substream[0].bsid) {
                info->ec3_done = 1;
                goto concatenate;
            }
        }

        /* fill the info needed for the "dec3" atom */
        info->substream[hdr->substreamid].fscod = hdr->sr_code;
        info->substream[hdr->substreamid].bsid  = hdr->bitstream_id;
        info->substream[hdr->substreamid].bsmod = hdr->bitstream_mode;
        info->substream[hdr->substreamid].acmod = hdr->channel_mode;
        info->substream[hdr->substreamid].lfeon = hdr->lfe_on;

        /* Parse dependent substream(s), if any */
        if (pkt->size != hdr->frame_size) {
            int cumul_size = hdr->frame_size;
            int parent = hdr->substreamid;

            while (cumul_size != pkt->size) {
                int i;
                init_get_bits(&gbc, pkt->data + cumul_size, (pkt->size - cumul_size) * 8);
                if (avpriv_ac3_parse_header2(&gbc, &hdr) < 0)
                    return AVERROR_INVALIDDATA;
                if (hdr->frame_type != EAC3_FRAME_TYPE_DEPENDENT)
                    return AVERROR(EINVAL);
                cumul_size += hdr->frame_size;
                info->substream[parent].num_dep_sub++;

                /* header is parsed up to lfeon, but custom channel map may be needed */
                /* skip bsid */
                skip_bits(&gbc, 5);
                /* skip volume control params */
                for (i = 0; i < (hdr->channel_mode ? 1 : 2); i++) {
                    skip_bits(&gbc, 5); // skip dialog normalization
                    if (get_bits1(&gbc)) {
                        skip_bits(&gbc, 8); // skip compression gain word
                    }
                }
                /* get the dependent stream channel map, if exists */
                if (get_bits1(&gbc))
                    info->substream[parent].chan_loc |= (get_bits(&gbc, 16) >> 5) & 0x1f;
                else
                    info->substream[parent].chan_loc |= hdr->channel_mode;
            }
        }
    }

concatenate:
    if (!info->num_blocks && num_blocks == 6)
        return pkt->size;
    else if (info->num_blocks + num_blocks > 6)
        return AVERROR_INVALIDDATA;

    if (!info->num_blocks) {
        int ret;
        if ((ret = av_copy_packet(&info->pkt, pkt)) < 0)
            return ret;
        info->num_blocks = num_blocks;
        return 0;
    } else {
        int ret;
        if ((ret = av_grow_packet(&info->pkt, pkt->size)) < 0)
            return ret;
        memcpy(info->pkt.data + info->pkt.size - pkt->size, pkt->data, pkt->size);
        info->num_blocks += num_blocks;
        info->pkt.duration += pkt->duration;
        if ((ret = av_copy_packet_side_data(&info->pkt, pkt)) < 0)
            return ret;
        if (info->num_blocks != 6)
            return 0;
        av_free_packet(pkt);
        if ((ret = av_copy_packet(pkt, &info->pkt)) < 0)
            return ret;
        av_free_packet(&info->pkt);
        info->num_blocks = 0;
    }

    return pkt->size;
}

static int mov_write_eac3_tag(AVIOContext *pb, MOVTrack *track)
{
    PutBitContext pbc;
    uint8_t *buf;
    struct eac3_info *info;
    int size, i;

    if (!track->eac3_priv)
        return AVERROR(EINVAL);

    info = track->eac3_priv;
    size = 2 + 4 * (info->num_ind_sub + 1);
    buf = av_malloc(size);
    if (!buf) {
        size = AVERROR(ENOMEM);
        goto end;
    }

    init_put_bits(&pbc, buf, size);
    put_bits(&pbc, 13, info->data_rate);
    put_bits(&pbc,  3, info->num_ind_sub);
    for (i = 0; i <= info->num_ind_sub; i++) {
        put_bits(&pbc, 2, info->substream[i].fscod);
        put_bits(&pbc, 5, info->substream[i].bsid);
        put_bits(&pbc, 1, 0); /* reserved */
        put_bits(&pbc, 1, 0); /* asvc */
        put_bits(&pbc, 3, info->substream[i].bsmod);
        put_bits(&pbc, 3, info->substream[i].acmod);
        put_bits(&pbc, 1, info->substream[i].lfeon);
        put_bits(&pbc, 5, 0); /* reserved */
        put_bits(&pbc, 4, info->substream[i].num_dep_sub);
        if (!info->substream[i].num_dep_sub) {
            put_bits(&pbc, 1, 0); /* reserved */
            size--;
        } else {
            put_bits(&pbc, 9, info->substream[i].chan_loc);
        }
    }
    flush_put_bits(&pbc);

    avio_wb32(pb, size + 8);
    ffio_wfourcc(pb, "dec3");
    avio_write(pb, buf, size);

    av_free(buf);

end:
    av_free_packet(&info->pkt);
    av_freep(&track->eac3_priv);

    return size;
}

/**
 * This function writes extradata "as is".
 * Extradata must be formatted like a valid atom (with size and tag).
 */
static int mov_write_extradata_tag(AVIOContext *pb, MOVTrack *track)
{
    avio_write(pb, track->enc->extradata, track->enc->extradata_size);
    return track->enc->extradata_size;
}

static int mov_write_enda_tag(AVIOContext *pb)
{
    avio_wb32(pb, 10);
    ffio_wfourcc(pb, "enda");
    avio_wb16(pb, 1); /* little endian */
    return 10;
}

static int mov_write_enda_tag_be(AVIOContext *pb)
{
  avio_wb32(pb, 10);
  ffio_wfourcc(pb, "enda");
  avio_wb16(pb, 0); /* big endian */
  return 10;
}

static void put_descr(AVIOContext *pb, int tag, unsigned int size)
{
    int i = 3;
    avio_w8(pb, tag);
    for (; i > 0; i--)
        avio_w8(pb, (size >> (7 * i)) | 0x80);
    avio_w8(pb, size & 0x7F);
}

static unsigned compute_avg_bitrate(MOVTrack *track)
{
    uint64_t size = 0;
    int i;
    if (!track->track_duration)
        return 0;
    for (i = 0; i < track->entry; i++)
        size += track->cluster[i].size;
    return size * 8 * track->timescale / track->track_duration;
}

static int mov_write_esds_tag(AVIOContext *pb, MOVTrack *track) // Basic
{
    int64_t pos = avio_tell(pb);
    int decoder_specific_info_len = track->vos_len ? 5 + track->vos_len : 0;
    unsigned avg_bitrate;

    avio_wb32(pb, 0); // size
    ffio_wfourcc(pb, "esds");
    avio_wb32(pb, 0); // Version

    // ES descriptor
    put_descr(pb, 0x03, 3 + 5+13 + decoder_specific_info_len + 5+1);
    avio_wb16(pb, track->track_id);
    avio_w8(pb, 0x00); // flags (= no flags)

    // DecoderConfig descriptor
    put_descr(pb, 0x04, 13 + decoder_specific_info_len);

    // Object type indication
    if ((track->enc->codec_id == AV_CODEC_ID_MP2 ||
         track->enc->codec_id == AV_CODEC_ID_MP3) &&
        track->enc->sample_rate > 24000)
        avio_w8(pb, 0x6B); // 11172-3
    else
        avio_w8(pb, ff_codec_get_tag(ff_mp4_obj_type, track->enc->codec_id));

    // the following fields is made of 6 bits to identify the streamtype (4 for video, 5 for audio)
    // plus 1 bit to indicate upstream and 1 bit set to 1 (reserved)
    if (track->enc->codec_id == AV_CODEC_ID_DVD_SUBTITLE)
        avio_w8(pb, (0x38 << 2) | 1); // flags (= NeroSubpicStream)
    else if (track->enc->codec_type == AVMEDIA_TYPE_AUDIO)
        avio_w8(pb, 0x15); // flags (= Audiostream)
    else
        avio_w8(pb, 0x11); // flags (= Visualstream)

    avio_wb24(pb, track->enc->rc_buffer_size >> 3); // Buffersize DB

    avg_bitrate = compute_avg_bitrate(track);
    // maxbitrate (FIXME should be max rate in any 1 sec window)
    avio_wb32(pb, FFMAX3(track->enc->bit_rate, track->enc->rc_max_rate, avg_bitrate));
    avio_wb32(pb, avg_bitrate);

    if (track->vos_len) {
        // DecoderSpecific info descriptor
        put_descr(pb, 0x05, track->vos_len);
        avio_write(pb, track->vos_data, track->vos_len);
    }

    // SL descriptor
    put_descr(pb, 0x06, 1);
    avio_w8(pb, 0x02);
    return update_size(pb, pos);
}

static int mov_pcm_le_gt16(enum AVCodecID codec_id)
{
    return codec_id == AV_CODEC_ID_PCM_S24LE ||
           codec_id == AV_CODEC_ID_PCM_S32LE ||
           codec_id == AV_CODEC_ID_PCM_F32LE ||
           codec_id == AV_CODEC_ID_PCM_F64LE;
}

static int mov_pcm_be_gt16(enum AVCodecID codec_id)
{
    return codec_id == AV_CODEC_ID_PCM_S24BE ||
           codec_id == AV_CODEC_ID_PCM_S32BE ||
           codec_id == AV_CODEC_ID_PCM_F32BE ||
           codec_id == AV_CODEC_ID_PCM_F64BE;
}

static int mov_write_ms_tag(AVIOContext *pb, MOVTrack *track)
{
    int ret;
    int64_t pos = avio_tell(pb);
    avio_wb32(pb, 0);
    avio_wl32(pb, track->tag); // store it byteswapped
    track->enc->codec_tag = av_bswap16(track->tag >> 16);
    if ((ret = ff_put_wav_header(pb, track->enc, 0)) < 0)
        return ret;
    return update_size(pb, pos);
}

static int mov_write_wfex_tag(AVIOContext *pb, MOVTrack *track)
{
    int ret;
    int64_t pos = avio_tell(pb);
    avio_wb32(pb, 0);
    ffio_wfourcc(pb, "wfex");
    if ((ret = ff_put_wav_header(pb, track->enc, FF_PUT_WAV_HEADER_FORCE_WAVEFORMATEX)) < 0)
        return ret;
    return update_size(pb, pos);
}

static int mov_write_chan_tag(AVIOContext *pb, MOVTrack *track)
{
    uint32_t layout_tag, bitmap;
    int64_t pos = avio_tell(pb);

    layout_tag = ff_mov_get_channel_layout_tag(track->enc->codec_id,
                                               track->enc->channel_layout,
                                               &bitmap);
    if (!layout_tag) {
        av_log(track->enc, AV_LOG_WARNING, "not writing 'chan' tag due to "
               "lack of channel information\n");
        return 0;
    }

    if (track->multichannel_as_mono)
        return 0;

    avio_wb32(pb, 0);           // Size
    ffio_wfourcc(pb, "chan");   // Type
    avio_w8(pb, 0);             // Version
    avio_wb24(pb, 0);           // Flags
    avio_wb32(pb, layout_tag);  // mChannelLayoutTag
    avio_wb32(pb, bitmap);      // mChannelBitmap
    avio_wb32(pb, 0);           // mNumberChannelDescriptions

    return update_size(pb, pos);
}

static int mov_write_wave_tag(AVIOContext *pb, MOVTrack *track)
{
    int64_t pos = avio_tell(pb);

    avio_wb32(pb, 0);     /* size */
    ffio_wfourcc(pb, "wave");

    if (track->enc->codec_id != AV_CODEC_ID_QDM2) {
    avio_wb32(pb, 12);    /* size */
    ffio_wfourcc(pb, "frma");
    avio_wl32(pb, track->tag);
    }

    if (track->enc->codec_id == AV_CODEC_ID_AAC) {
        /* useless atom needed by mplayer, ipod, not needed by quicktime */
        avio_wb32(pb, 12); /* size */
        ffio_wfourcc(pb, "mp4a");
        avio_wb32(pb, 0);
        mov_write_esds_tag(pb, track);
    } else if (mov_pcm_le_gt16(track->enc->codec_id))  {
      mov_write_enda_tag(pb);
    } else if (mov_pcm_be_gt16(track->enc->codec_id))  {
      mov_write_enda_tag_be(pb);
    } else if (track->enc->codec_id == AV_CODEC_ID_AMR_NB) {
        mov_write_amr_tag(pb, track);
    } else if (track->enc->codec_id == AV_CODEC_ID_AC3) {
        mov_write_ac3_tag(pb, track);
    } else if (track->enc->codec_id == AV_CODEC_ID_EAC3) {
        mov_write_eac3_tag(pb, track);
    } else if (track->enc->codec_id == AV_CODEC_ID_ALAC ||
               track->enc->codec_id == AV_CODEC_ID_QDM2) {
        mov_write_extradata_tag(pb, track);
    } else if (track->enc->codec_id == AV_CODEC_ID_ADPCM_MS ||
               track->enc->codec_id == AV_CODEC_ID_ADPCM_IMA_WAV) {
        mov_write_ms_tag(pb, track);
    }

    avio_wb32(pb, 8);     /* size */
    avio_wb32(pb, 0);     /* null tag */

    return update_size(pb, pos);
}

static int mov_write_dvc1_structs(MOVTrack *track, uint8_t *buf)
{
    uint8_t *unescaped;
    const uint8_t *start, *next, *end = track->vos_data + track->vos_len;
    int unescaped_size, seq_found = 0;
    int level = 0, interlace = 0;
    int packet_seq   = track->vc1_info.packet_seq;
    int packet_entry = track->vc1_info.packet_entry;
    int slices       = track->vc1_info.slices;
    PutBitContext pbc;

    if (track->start_dts == AV_NOPTS_VALUE) {
        /* No packets written yet, vc1_info isn't authoritative yet. */
        /* Assume inline sequence and entry headers. This will be
         * overwritten at the end if the file is seekable. */
        packet_seq = packet_entry = 1;
    }

    unescaped = av_mallocz(track->vos_len + FF_INPUT_BUFFER_PADDING_SIZE);
    if (!unescaped)
        return AVERROR(ENOMEM);
    start = find_next_marker(track->vos_data, end);
    for (next = start; next < end; start = next) {
        GetBitContext gb;
        int size;
        next = find_next_marker(start + 4, end);
        size = next - start - 4;
        if (size <= 0)
            continue;
        unescaped_size = vc1_unescape_buffer(start + 4, size, unescaped);
        init_get_bits(&gb, unescaped, 8 * unescaped_size);
        if (AV_RB32(start) == VC1_CODE_SEQHDR) {
            int profile = get_bits(&gb, 2);
            if (profile != PROFILE_ADVANCED) {
                av_free(unescaped);
                return AVERROR(ENOSYS);
            }
            seq_found = 1;
            level = get_bits(&gb, 3);
            /* chromaformat, frmrtq_postproc, bitrtq_postproc, postprocflag,
             * width, height */
            skip_bits_long(&gb, 2 + 3 + 5 + 1 + 2*12);
            skip_bits(&gb, 1); /* broadcast */
            interlace = get_bits1(&gb);
            skip_bits(&gb, 4); /* tfcntrflag, finterpflag, reserved, psf */
        }
    }
    if (!seq_found) {
        av_free(unescaped);
        return AVERROR(ENOSYS);
    }

    init_put_bits(&pbc, buf, 7);
    /* VC1DecSpecStruc */
    put_bits(&pbc, 4, 12); /* profile - advanced */
    put_bits(&pbc, 3, level);
    put_bits(&pbc, 1, 0); /* reserved */
    /* VC1AdvDecSpecStruc */
    put_bits(&pbc, 3, level);
    put_bits(&pbc, 1, 0); /* cbr */
    put_bits(&pbc, 6, 0); /* reserved */
    put_bits(&pbc, 1, !interlace); /* no interlace */
    put_bits(&pbc, 1, !packet_seq); /* no multiple seq */
    put_bits(&pbc, 1, !packet_entry); /* no multiple entry */
    put_bits(&pbc, 1, !slices); /* no slice code */
    put_bits(&pbc, 1, 0); /* no bframe */
    put_bits(&pbc, 1, 0); /* reserved */

    /* framerate */
    if (track->st->avg_frame_rate.num > 0 && track->st->avg_frame_rate.den > 0)
        put_bits32(&pbc, track->st->avg_frame_rate.num / track->st->avg_frame_rate.den);
    else
        put_bits32(&pbc, 0xffffffff);

    flush_put_bits(&pbc);

    av_free(unescaped);

    return 0;
}

static int mov_write_dvc1_tag(AVIOContext *pb, MOVTrack *track)
{
    uint8_t buf[7] = { 0 };
    int ret;

    if ((ret = mov_write_dvc1_structs(track, buf)) < 0)
        return ret;

    avio_wb32(pb, track->vos_len + 8 + sizeof(buf));
    ffio_wfourcc(pb, "dvc1");
    track->vc1_info.struct_offset = avio_tell(pb);
    avio_write(pb, buf, sizeof(buf));
    avio_write(pb, track->vos_data, track->vos_len);

    return 0;
}

static int mov_write_glbl_tag(AVIOContext *pb, MOVTrack *track)
{
    avio_wb32(pb, track->vos_len + 8);
    ffio_wfourcc(pb, "glbl");
    avio_write(pb, track->vos_data, track->vos_len);
    return 8 + track->vos_len;
}

/**
 * Compute flags for 'lpcm' tag.
 * See CoreAudioTypes and AudioStreamBasicDescription at Apple.
 */
static int mov_get_lpcm_flags(enum AVCodecID codec_id)
{
    switch (codec_id) {
    case AV_CODEC_ID_PCM_F32BE:
    case AV_CODEC_ID_PCM_F64BE:
        return 11;
    case AV_CODEC_ID_PCM_F32LE:
    case AV_CODEC_ID_PCM_F64LE:
        return 9;
    case AV_CODEC_ID_PCM_U8:
        return 10;
    case AV_CODEC_ID_PCM_S16BE:
    case AV_CODEC_ID_PCM_S24BE:
    case AV_CODEC_ID_PCM_S32BE:
        return 14;
    case AV_CODEC_ID_PCM_S8:
    case AV_CODEC_ID_PCM_S16LE:
    case AV_CODEC_ID_PCM_S24LE:
    case AV_CODEC_ID_PCM_S32LE:
        return 12;
    default:
        return 0;
    }
}

static int get_cluster_duration(MOVTrack *track, int cluster_idx)
{
    int64_t next_dts;

    if (cluster_idx >= track->entry)
        return 0;

    if (cluster_idx + 1 == track->entry)
        next_dts = track->track_duration + track->start_dts;
    else
        next_dts = track->cluster[cluster_idx + 1].dts;

    next_dts -= track->cluster[cluster_idx].dts;

    av_assert0(next_dts >= 0);
    av_assert0(next_dts <= INT_MAX);

    return next_dts;
}

static int get_samples_per_packet(MOVTrack *track)
{
    int i, first_duration;

// return track->enc->frame_size;

    /* use 1 for raw PCM */
    if (!track->audio_vbr)
        return 1;

    /* check to see if duration is constant for all clusters */
    if (!track->entry)
        return 0;
    first_duration = get_cluster_duration(track, 0);
    for (i = 1; i < track->entry; i++) {
        if (get_cluster_duration(track, i) != first_duration)
            return 0;
    }
    return first_duration;
}

static int mov_write_audio_tag(AVIOContext *pb, MOVTrack *track)
{
    int64_t pos = avio_tell(pb);
    int version = 0;
    uint32_t tag = track->tag;

    if (track->mode == MODE_MOV) {
        if (track->timescale > UINT16_MAX) {
            if (mov_get_lpcm_flags(track->enc->codec_id))
                tag = AV_RL32("lpcm");
            version = 2;
        } else if (track->audio_vbr || mov_pcm_le_gt16(track->enc->codec_id) ||
                   mov_pcm_be_gt16(track->enc->codec_id) ||
                   track->enc->codec_id == AV_CODEC_ID_ADPCM_MS ||
                   track->enc->codec_id == AV_CODEC_ID_ADPCM_IMA_WAV ||
                   track->enc->codec_id == AV_CODEC_ID_QDM2) {
            version = 1;
        }
    }

    avio_wb32(pb, 0); /* size */
    avio_wl32(pb, tag); // store it byteswapped
    avio_wb32(pb, 0); /* Reserved */
    avio_wb16(pb, 0); /* Reserved */
    avio_wb16(pb, 1); /* Data-reference index, XXX  == 1 */

    /* SoundDescription */
    avio_wb16(pb, version); /* Version */
    avio_wb16(pb, 0); /* Revision level */
    avio_wb32(pb, 0); /* Reserved */

    if (version == 2) {
        avio_wb16(pb, 3);
        avio_wb16(pb, 16);
        avio_wb16(pb, 0xfffe);
        avio_wb16(pb, 0);
        avio_wb32(pb, 0x00010000);
        avio_wb32(pb, 72);
        avio_wb64(pb, av_double2int(track->enc->sample_rate));
        avio_wb32(pb, track->enc->channels);
        avio_wb32(pb, 0x7F000000);
        avio_wb32(pb, av_get_bits_per_sample(track->enc->codec_id));
        avio_wb32(pb, mov_get_lpcm_flags(track->enc->codec_id));
        avio_wb32(pb, track->sample_size);
        avio_wb32(pb, get_samples_per_packet(track));
    } else {
        if (track->mode == MODE_MOV) {
            avio_wb16(pb, track->enc->channels);
            if (track->enc->codec_id == AV_CODEC_ID_PCM_U8 ||
                track->enc->codec_id == AV_CODEC_ID_PCM_S8)
                avio_wb16(pb, 8); /* bits per sample */
            else if (track->enc->codec_id == AV_CODEC_ID_ADPCM_G726)
                avio_wb16(pb, track->enc->bits_per_coded_sample);
            else
                avio_wb16(pb, 16);
            avio_wb16(pb, track->audio_vbr ? -2 : 0); /* compression ID */
        } else { /* reserved for mp4/3gp */
            avio_wb16(pb, 2);
            avio_wb16(pb, 16);
            avio_wb16(pb, 0);
        }

        avio_wb16(pb, 0); /* packet size (= 0) */
        avio_wb16(pb, track->enc->sample_rate <= UINT16_MAX ?
                      track->enc->sample_rate : 0);
        avio_wb16(pb, 0); /* Reserved */
    }

    if (version == 1) { /* SoundDescription V1 extended info */
        if (mov_pcm_le_gt16(track->enc->codec_id) ||
            mov_pcm_be_gt16(track->enc->codec_id))
            avio_wb32(pb, 1); /*  must be 1 for  uncompressed formats */
        else
            avio_wb32(pb, track->enc->frame_size); /* Samples per packet */
        avio_wb32(pb, track->sample_size / track->enc->channels); /* Bytes per packet */
        avio_wb32(pb, track->sample_size); /* Bytes per frame */
        avio_wb32(pb, 2); /* Bytes per sample */
    }

    if (track->mode == MODE_MOV &&
        (track->enc->codec_id == AV_CODEC_ID_AAC           ||
         track->enc->codec_id == AV_CODEC_ID_AC3           ||
         track->enc->codec_id == AV_CODEC_ID_EAC3          ||
         track->enc->codec_id == AV_CODEC_ID_AMR_NB        ||
         track->enc->codec_id == AV_CODEC_ID_ALAC          ||
         track->enc->codec_id == AV_CODEC_ID_ADPCM_MS      ||
         track->enc->codec_id == AV_CODEC_ID_ADPCM_IMA_WAV ||
         track->enc->codec_id == AV_CODEC_ID_QDM2          ||
         (mov_pcm_le_gt16(track->enc->codec_id) && version==1) ||
         (mov_pcm_be_gt16(track->enc->codec_id) && version==1)))
        mov_write_wave_tag(pb, track);
    else if (track->tag == MKTAG('m','p','4','a'))
        mov_write_esds_tag(pb, track);
    else if (track->enc->codec_id == AV_CODEC_ID_AMR_NB)
        mov_write_amr_tag(pb, track);
    else if (track->enc->codec_id == AV_CODEC_ID_AC3)
        mov_write_ac3_tag(pb, track);
    else if (track->enc->codec_id == AV_CODEC_ID_EAC3)
        mov_write_eac3_tag(pb, track);
    else if (track->enc->codec_id == AV_CODEC_ID_ALAC)
        mov_write_extradata_tag(pb, track);
    else if (track->enc->codec_id == AV_CODEC_ID_WMAPRO)
        mov_write_wfex_tag(pb, track);
    else if (track->vos_len > 0)
        mov_write_glbl_tag(pb, track);

    if (track->mode == MODE_MOV && track->enc->codec_type == AVMEDIA_TYPE_AUDIO)
        mov_write_chan_tag(pb, track);

    return update_size(pb, pos);
}

static int mov_write_d263_tag(AVIOContext *pb)
{
    avio_wb32(pb, 0xf); /* size */
    ffio_wfourcc(pb, "d263");
    ffio_wfourcc(pb, "FFMP");
    avio_w8(pb, 0); /* decoder version */
    /* FIXME use AVCodecContext level/profile, when encoder will set values */
    avio_w8(pb, 0xa); /* level */
    avio_w8(pb, 0); /* profile */
    return 0xf;
}

static int mov_write_avcc_tag(AVIOContext *pb, MOVTrack *track)
{
    int64_t pos = avio_tell(pb);

    avio_wb32(pb, 0);
    ffio_wfourcc(pb, "avcC");
    ff_isom_write_avcc(pb, track->vos_data, track->vos_len);
    return update_size(pb, pos);
}

static int mov_write_hvcc_tag(AVIOContext *pb, MOVTrack *track)
{
    int64_t pos = avio_tell(pb);

    avio_wb32(pb, 0);
    ffio_wfourcc(pb, "hvcC");
    ff_isom_write_hvcc(pb, track->vos_data, track->vos_len, 0);
    return update_size(pb, pos);
}

/* also used by all avid codecs (dv, imx, meridien) and their variants */
static int mov_write_avid_tag(AVIOContext *pb, MOVTrack *track)
{
    int i;
    avio_wb32(pb, 24); /* size */
    ffio_wfourcc(pb, "ACLR");
    ffio_wfourcc(pb, "ACLR");
    ffio_wfourcc(pb, "0001");
    if (track->enc->color_range == AVCOL_RANGE_MPEG) { /* Legal range (16-235) */
        avio_wb32(pb, 1); /* Corresponds to 709 in official encoder */
    } else { /* Full range (0-255) */
        avio_wb32(pb, 2); /* Corresponds to RGB in official encoder */
    }
    avio_wb32(pb, 0); /* unknown */

    avio_wb32(pb, 24); /* size */
    ffio_wfourcc(pb, "APRG");
    ffio_wfourcc(pb, "APRG");
    ffio_wfourcc(pb, "0001");
    avio_wb32(pb, 1); /* unknown */
    avio_wb32(pb, 0); /* unknown */

    avio_wb32(pb, 120); /* size */
    ffio_wfourcc(pb, "ARES");
    ffio_wfourcc(pb, "ARES");
    ffio_wfourcc(pb, "0001");
    avio_wb32(pb, AV_RB32(track->vos_data + 0x28)); /* dnxhd cid, some id ? */
    avio_wb32(pb, track->enc->width);
    /* values below are based on samples created with quicktime and avid codecs */
    if (track->vos_data[5] & 2) { // interlaced
        avio_wb32(pb, track->enc->height / 2);
        avio_wb32(pb, 2); /* unknown */
        avio_wb32(pb, 0); /* unknown */
        avio_wb32(pb, 4); /* unknown */
    } else {
        avio_wb32(pb, track->enc->height);
        avio_wb32(pb, 1); /* unknown */
        avio_wb32(pb, 0); /* unknown */
        if (track->enc->height == 1080)
            avio_wb32(pb, 5); /* unknown */
        else
            avio_wb32(pb, 6); /* unknown */
    }
    /* padding */
    for (i = 0; i < 10; i++)
        avio_wb64(pb, 0);

    /* extra padding for stsd needed */
    avio_wb32(pb, 0);
    return 0;
}

static int mp4_get_codec_tag(AVFormatContext *s, MOVTrack *track)
{
    int tag = track->enc->codec_tag;

    if (!ff_codec_get_tag(ff_mp4_obj_type, track->enc->codec_id))
        return 0;

    if      (track->enc->codec_id == AV_CODEC_ID_H264)      tag = MKTAG('a','v','c','1');
    else if (track->enc->codec_id == AV_CODEC_ID_HEVC)      tag = MKTAG('h','e','v','1');
    else if (track->enc->codec_id == AV_CODEC_ID_AC3)       tag = MKTAG('a','c','-','3');
    else if (track->enc->codec_id == AV_CODEC_ID_EAC3)      tag = MKTAG('e','c','-','3');
    else if (track->enc->codec_id == AV_CODEC_ID_DIRAC)     tag = MKTAG('d','r','a','c');
    else if (track->enc->codec_id == AV_CODEC_ID_MOV_TEXT)  tag = MKTAG('t','x','3','g');
    else if (track->enc->codec_id == AV_CODEC_ID_VC1)       tag = MKTAG('v','c','-','1');
    else if (track->enc->codec_type == AVMEDIA_TYPE_VIDEO)  tag = MKTAG('m','p','4','v');
    else if (track->enc->codec_type == AVMEDIA_TYPE_AUDIO)  tag = MKTAG('m','p','4','a');
    else if (track->enc->codec_id == AV_CODEC_ID_DVD_SUBTITLE)  tag = MKTAG('m','p','4','s');

    return tag;
}

static const AVCodecTag codec_ipod_tags[] = {
    { AV_CODEC_ID_H264,     MKTAG('a','v','c','1') },
    { AV_CODEC_ID_MPEG4,    MKTAG('m','p','4','v') },
    { AV_CODEC_ID_AAC,      MKTAG('m','p','4','a') },
    { AV_CODEC_ID_ALAC,     MKTAG('a','l','a','c') },
    { AV_CODEC_ID_AC3,      MKTAG('a','c','-','3') },
    { AV_CODEC_ID_MOV_TEXT, MKTAG('t','x','3','g') },
    { AV_CODEC_ID_MOV_TEXT, MKTAG('t','e','x','t') },
    { AV_CODEC_ID_NONE, 0 },
};

static int ipod_get_codec_tag(AVFormatContext *s, MOVTrack *track)
{
    int tag = track->enc->codec_tag;

    // keep original tag for subs, ipod supports both formats
    if (!(track->enc->codec_type == AVMEDIA_TYPE_SUBTITLE &&
          (tag == MKTAG('t', 'x', '3', 'g') ||
           tag == MKTAG('t', 'e', 'x', 't'))))
        tag = ff_codec_get_tag(codec_ipod_tags, track->enc->codec_id);

    if (!av_match_ext(s->filename, "m4a") &&
        !av_match_ext(s->filename, "m4b") &&
        !av_match_ext(s->filename, "m4v"))
        av_log(s, AV_LOG_WARNING, "Warning, extension is not .m4a, .m4v nor  .m4b "
               "Quicktime/Ipod might not play the file\n");

    return tag;
}

static int mov_get_dv_codec_tag(AVFormatContext *s, MOVTrack *track)
{
    int tag;

    if (track->enc->width == 720) { /* SD */
        if (track->enc->height == 480) { /* NTSC */
            if  (track->enc->pix_fmt == AV_PIX_FMT_YUV422P) tag = MKTAG('d','v','5','n');
            else                                            tag = MKTAG('d','v','c',' ');
       }else if (track->enc->pix_fmt == AV_PIX_FMT_YUV422P) tag = MKTAG('d','v','5','p');
        else if (track->enc->pix_fmt == AV_PIX_FMT_YUV420P) tag = MKTAG('d','v','c','p');
        else                                                tag = MKTAG('d','v','p','p');
    } else if (track->enc->height == 720) { /* HD 720 line */
        if  (track->st->time_base.den == 50)                tag = MKTAG('d','v','h','q');
        else                                                tag = MKTAG('d','v','h','p');
    } else if (track->enc->height == 1080) { /* HD 1080 line */
        if  (track->st->time_base.den == 25)                tag = MKTAG('d','v','h','5');
        else                                                tag = MKTAG('d','v','h','6');
    } else {
        av_log(s, AV_LOG_ERROR, "unsupported height for dv codec\n");
        return 0;
    }

    return tag;
}

static AVRational find_fps(AVFormatContext *s, AVStream *st)
{
    AVRational rate = {st->codec->time_base.den, st->codec->time_base.num};
    /* if the codec time base makes no sense, try to fallback on stream frame rate */
    if (av_timecode_check_frame_rate(rate) < 0) {
        av_log(s, AV_LOG_DEBUG, "timecode: tbc=%d/%d invalid, fallback on %d/%d\n",
               rate.num, rate.den, st->avg_frame_rate.num, st->avg_frame_rate.den);
        rate = st->avg_frame_rate;
    }

    return rate;
}

static int mov_get_mpeg2_xdcam_codec_tag(AVFormatContext *s, MOVTrack *track)
{
    int tag = track->enc->codec_tag;
    int interlaced = track->enc->field_order > AV_FIELD_PROGRESSIVE;
    AVStream *st = track->st;
    int rate = av_q2d(find_fps(s, st));

    if (!tag)
        tag = MKTAG('m', '2', 'v', '1'); //fallback tag

    if (track->enc->pix_fmt == AV_PIX_FMT_YUV420P) {
        if (track->enc->width == 1280 && track->enc->height == 720) {
            if (!interlaced) {
                if      (rate == 24) tag = MKTAG('x','d','v','4');
                else if (rate == 25) tag = MKTAG('x','d','v','5');
                else if (rate == 30) tag = MKTAG('x','d','v','1');
                else if (rate == 50) tag = MKTAG('x','d','v','a');
                else if (rate == 60) tag = MKTAG('x','d','v','9');
            }
        } else if (track->enc->width == 1440 && track->enc->height == 1080) {
            if (!interlaced) {
                if      (rate == 24) tag = MKTAG('x','d','v','6');
                else if (rate == 25) tag = MKTAG('x','d','v','7');
                else if (rate == 30) tag = MKTAG('x','d','v','8');
            } else {
                if      (rate == 25) tag = MKTAG('x','d','v','3');
                else if (rate == 30) tag = MKTAG('x','d','v','2');
            }
        } else if (track->enc->width == 1920 && track->enc->height == 1080) {
            if (!interlaced) {
                if      (rate == 24) tag = MKTAG('x','d','v','d');
                else if (rate == 25) tag = MKTAG('x','d','v','e');
                else if (rate == 30) tag = MKTAG('x','d','v','f');
            } else {
                if      (rate == 25) tag = MKTAG('x','d','v','c');
                else if (rate == 30) tag = MKTAG('x','d','v','b');
            }
        }
    } else if (track->enc->pix_fmt == AV_PIX_FMT_YUV422P) {
        if (track->enc->width == 1280 && track->enc->height == 720) {
            if (!interlaced) {
                if      (rate == 24) tag = MKTAG('x','d','5','4');
                else if (rate == 25) tag = MKTAG('x','d','5','5');
                else if (rate == 30) tag = MKTAG('x','d','5','1');
                else if (rate == 50) tag = MKTAG('x','d','5','a');
                else if (rate == 60) tag = MKTAG('x','d','5','9');
            }
        } else if (track->enc->width == 1920 && track->enc->height == 1080) {
            if (!interlaced) {
                if      (rate == 24) tag = MKTAG('x','d','5','d');
                else if (rate == 25) tag = MKTAG('x','d','5','e');
                else if (rate == 30) tag = MKTAG('x','d','5','f');
            } else {
                if      (rate == 25) tag = MKTAG('x','d','5','c');
                else if (rate == 30) tag = MKTAG('x','d','5','b');
            }
        }
    }

    return tag;
}

static int mov_get_h264_codec_tag(AVFormatContext *s, MOVTrack *track)
{
    int tag = track->enc->codec_tag;
    int interlaced = track->enc->field_order > AV_FIELD_PROGRESSIVE;
    AVStream *st = track->st;
    int rate = av_q2d(find_fps(s, st));

    if (!tag)
        tag = MKTAG('a', 'v', 'c', 'i'); //fallback tag

    if (track->enc->pix_fmt == AV_PIX_FMT_YUV420P10) {
        if (track->enc->width == 960 && track->enc->height == 720) {
            if (!interlaced) {
                if      (rate == 24) tag = MKTAG('a','i','5','p');
                else if (rate == 25) tag = MKTAG('a','i','5','q');
                else if (rate == 30) tag = MKTAG('a','i','5','p');
                else if (rate == 50) tag = MKTAG('a','i','5','q');
                else if (rate == 60) tag = MKTAG('a','i','5','p');
            }
        } else if (track->enc->width == 1440 && track->enc->height == 1080) {
            if (!interlaced) {
                if      (rate == 24) tag = MKTAG('a','i','5','3');
                else if (rate == 25) tag = MKTAG('a','i','5','2');
                else if (rate == 30) tag = MKTAG('a','i','5','3');
            } else {
                if      (rate == 50) tag = MKTAG('a','i','5','5');
                else if (rate == 60) tag = MKTAG('a','i','5','6');
            }
        }
    } else if (track->enc->pix_fmt == AV_PIX_FMT_YUV422P10) {
        if (track->enc->width == 1280 && track->enc->height == 720) {
            if (!interlaced) {
                if      (rate == 24) tag = MKTAG('a','i','1','p');
                else if (rate == 25) tag = MKTAG('a','i','1','q');
                else if (rate == 30) tag = MKTAG('a','i','1','p');
                else if (rate == 50) tag = MKTAG('a','i','1','q');
                else if (rate == 60) tag = MKTAG('a','i','1','p');
            }
        } else if (track->enc->width == 1920 && track->enc->height == 1080) {
            if (!interlaced) {
                if      (rate == 24) tag = MKTAG('a','i','1','3');
                else if (rate == 25) tag = MKTAG('a','i','1','2');
                else if (rate == 30) tag = MKTAG('a','i','1','3');
            } else {
                if      (rate == 25) tag = MKTAG('a','i','1','5');
                else if (rate == 50) tag = MKTAG('a','i','1','5');
                else if (rate == 60) tag = MKTAG('a','i','1','6');
            }
        } else if (   track->enc->width == 4096 && track->enc->height == 2160
                   || track->enc->width == 3840 && track->enc->height == 2160
                   || track->enc->width == 2048 && track->enc->height == 1080) {
            tag = MKTAG('a','i','v','x');
        }
    }

    return tag;
}

static const struct {
    enum AVPixelFormat pix_fmt;
    uint32_t tag;
    unsigned bps;
} mov_pix_fmt_tags[] = {
    { AV_PIX_FMT_YUYV422, MKTAG('y','u','v','2'),  0 },
    { AV_PIX_FMT_YUYV422, MKTAG('y','u','v','s'),  0 },
    { AV_PIX_FMT_UYVY422, MKTAG('2','v','u','y'),  0 },
    { AV_PIX_FMT_RGB555BE,MKTAG('r','a','w',' '), 16 },
    { AV_PIX_FMT_RGB555LE,MKTAG('L','5','5','5'), 16 },
    { AV_PIX_FMT_RGB565LE,MKTAG('L','5','6','5'), 16 },
    { AV_PIX_FMT_RGB565BE,MKTAG('B','5','6','5'), 16 },
    { AV_PIX_FMT_GRAY16BE,MKTAG('b','1','6','g'), 16 },
    { AV_PIX_FMT_RGB24,   MKTAG('r','a','w',' '), 24 },
    { AV_PIX_FMT_BGR24,   MKTAG('2','4','B','G'), 24 },
    { AV_PIX_FMT_ARGB,    MKTAG('r','a','w',' '), 32 },
    { AV_PIX_FMT_BGRA,    MKTAG('B','G','R','A'), 32 },
    { AV_PIX_FMT_RGBA,    MKTAG('R','G','B','A'), 32 },
    { AV_PIX_FMT_ABGR,    MKTAG('A','B','G','R'), 32 },
    { AV_PIX_FMT_RGB48BE, MKTAG('b','4','8','r'), 48 },
};

static int mov_get_rawvideo_codec_tag(AVFormatContext *s, MOVTrack *track)
{
    int tag = track->enc->codec_tag;
    int i;
    enum AVPixelFormat pix_fmt;

    for (i = 0; i < FF_ARRAY_ELEMS(mov_pix_fmt_tags); i++) {
        if (track->enc->pix_fmt == mov_pix_fmt_tags[i].pix_fmt) {
            tag = mov_pix_fmt_tags[i].tag;
            track->enc->bits_per_coded_sample = mov_pix_fmt_tags[i].bps;
            if (track->enc->codec_tag == mov_pix_fmt_tags[i].tag)
                break;
        }
    }

    pix_fmt = avpriv_find_pix_fmt(avpriv_pix_fmt_bps_mov,
                                  track->enc->bits_per_coded_sample);
    if (tag == MKTAG('r','a','w',' ') &&
        track->enc->pix_fmt != pix_fmt &&
        track->enc->pix_fmt != AV_PIX_FMT_NONE)
        av_log(s, AV_LOG_ERROR, "%s rawvideo cannot be written to mov, output file will be unreadable\n",
               av_get_pix_fmt_name(track->enc->pix_fmt));
    return tag;
}

static int mov_get_codec_tag(AVFormatContext *s, MOVTrack *track)
{
    int tag = track->enc->codec_tag;

    if (!tag || (s->strict_std_compliance >= FF_COMPLIANCE_NORMAL &&
                 (track->enc->codec_id == AV_CODEC_ID_DVVIDEO ||
                  track->enc->codec_id == AV_CODEC_ID_RAWVIDEO ||
                  track->enc->codec_id == AV_CODEC_ID_H263 ||
                  track->enc->codec_id == AV_CODEC_ID_H264 ||
                  track->enc->codec_id == AV_CODEC_ID_MPEG2VIDEO ||
                  av_get_bits_per_sample(track->enc->codec_id)))) { // pcm audio
        if (track->enc->codec_id == AV_CODEC_ID_DVVIDEO)
            tag = mov_get_dv_codec_tag(s, track);
        else if (track->enc->codec_id == AV_CODEC_ID_RAWVIDEO)
            tag = mov_get_rawvideo_codec_tag(s, track);
        else if (track->enc->codec_id == AV_CODEC_ID_MPEG2VIDEO)
            tag = mov_get_mpeg2_xdcam_codec_tag(s, track);
        else if (track->enc->codec_id == AV_CODEC_ID_H264)
            tag = mov_get_h264_codec_tag(s, track);
        else if (track->enc->codec_type == AVMEDIA_TYPE_VIDEO) {
            tag = ff_codec_get_tag(ff_codec_movvideo_tags, track->enc->codec_id);
            if (!tag) { // if no mac fcc found, try with Microsoft tags
                tag = ff_codec_get_tag(ff_codec_bmp_tags, track->enc->codec_id);
                if (tag)
                    av_log(s, AV_LOG_WARNING, "Using MS style video codec tag, "
                           "the file may be unplayable!\n");
            }
        } else if (track->enc->codec_type == AVMEDIA_TYPE_AUDIO) {
            tag = ff_codec_get_tag(ff_codec_movaudio_tags, track->enc->codec_id);
            if (!tag) { // if no mac fcc found, try with Microsoft tags
                int ms_tag = ff_codec_get_tag(ff_codec_wav_tags, track->enc->codec_id);
                if (ms_tag) {
                    tag = MKTAG('m', 's', ((ms_tag >> 8) & 0xff), (ms_tag & 0xff));
                    av_log(s, AV_LOG_WARNING, "Using MS style audio codec tag, "
                           "the file may be unplayable!\n");
                }
            }
        } else if (track->enc->codec_type == AVMEDIA_TYPE_SUBTITLE)
            tag = ff_codec_get_tag(ff_codec_movsubtitle_tags, track->enc->codec_id);
    }

    return tag;
}

static const AVCodecTag codec_3gp_tags[] = {
    { AV_CODEC_ID_H263,     MKTAG('s','2','6','3') },
    { AV_CODEC_ID_H264,     MKTAG('a','v','c','1') },
    { AV_CODEC_ID_MPEG4,    MKTAG('m','p','4','v') },
    { AV_CODEC_ID_AAC,      MKTAG('m','p','4','a') },
    { AV_CODEC_ID_AMR_NB,   MKTAG('s','a','m','r') },
    { AV_CODEC_ID_AMR_WB,   MKTAG('s','a','w','b') },
    { AV_CODEC_ID_MOV_TEXT, MKTAG('t','x','3','g') },
    { AV_CODEC_ID_NONE, 0 },
};

static const AVCodecTag codec_f4v_tags[] = { // XXX: add GIF/PNG/JPEG?
    { AV_CODEC_ID_MP3,    MKTAG('.','m','p','3') },
    { AV_CODEC_ID_AAC,    MKTAG('m','p','4','a') },
    { AV_CODEC_ID_H264,   MKTAG('a','v','c','1') },
    { AV_CODEC_ID_VP6A,   MKTAG('V','P','6','A') },
    { AV_CODEC_ID_VP6F,   MKTAG('V','P','6','F') },
    { AV_CODEC_ID_NONE, 0 },
};

static int mov_find_codec_tag(AVFormatContext *s, MOVTrack *track)
{
    int tag;

    if (track->mode == MODE_MP4 || track->mode == MODE_PSP)
        tag = mp4_get_codec_tag(s, track);
    else if (track->mode == MODE_ISM) {
        tag = mp4_get_codec_tag(s, track);
        if (!tag && track->enc->codec_id == AV_CODEC_ID_WMAPRO)
            tag = MKTAG('w', 'm', 'a', ' ');
    } else if (track->mode == MODE_IPOD)
        tag = ipod_get_codec_tag(s, track);
    else if (track->mode & MODE_3GP)
        tag = ff_codec_get_tag(codec_3gp_tags, track->enc->codec_id);
    else if (track->mode == MODE_F4V)
        tag = ff_codec_get_tag(codec_f4v_tags, track->enc->codec_id);
    else
        tag = mov_get_codec_tag(s, track);

    return tag;
}

/** Write uuid atom.
 * Needed to make file play in iPods running newest firmware
 * goes after avcC atom in moov.trak.mdia.minf.stbl.stsd.avc1
 */
static int mov_write_uuid_tag_ipod(AVIOContext *pb)
{
    avio_wb32(pb, 28);
    ffio_wfourcc(pb, "uuid");
    avio_wb32(pb, 0x6b6840f2);
    avio_wb32(pb, 0x5f244fc5);
    avio_wb32(pb, 0xba39a51b);
    avio_wb32(pb, 0xcf0323f3);
    avio_wb32(pb, 0x0);
    return 28;
}

static const uint16_t fiel_data[] = {
    0x0000, 0x0100, 0x0201, 0x0206, 0x0209, 0x020e
};

static int mov_write_fiel_tag(AVIOContext *pb, MOVTrack *track)
{
    unsigned mov_field_order = 0;
    if (track->enc->field_order < FF_ARRAY_ELEMS(fiel_data))
        mov_field_order = fiel_data[track->enc->field_order];
    else
        return 0;
    avio_wb32(pb, 10);
    ffio_wfourcc(pb, "fiel");
    avio_wb16(pb, mov_field_order);
    return 10;
}

static int mov_write_subtitle_tag(AVIOContext *pb, MOVTrack *track)
{
    int64_t pos = avio_tell(pb);
    avio_wb32(pb, 0);    /* size */
    avio_wl32(pb, track->tag); // store it byteswapped
    avio_wb32(pb, 0);    /* Reserved */
    avio_wb16(pb, 0);    /* Reserved */
    avio_wb16(pb, 1);    /* Data-reference index */

    if (track->enc->codec_id == AV_CODEC_ID_DVD_SUBTITLE)
        mov_write_esds_tag(pb, track);
    else if (track->enc->extradata_size)
        avio_write(pb, track->enc->extradata, track->enc->extradata_size);

    return update_size(pb, pos);
}

static int mov_write_pasp_tag(AVIOContext *pb, MOVTrack *track)
{
    AVRational sar;
    av_reduce(&sar.num, &sar.den, track->enc->sample_aspect_ratio.num,
              track->enc->sample_aspect_ratio.den, INT_MAX);

    avio_wb32(pb, 16);
    ffio_wfourcc(pb, "pasp");
    avio_wb32(pb, sar.num);
    avio_wb32(pb, sar.den);
    return 16;
}

static void find_compressor(char * compressor_name, int len, MOVTrack *track)
{
    AVDictionaryEntry *encoder;
    int xdcam_res =  (track->enc->width == 1280 && track->enc->height == 720)
                  || (track->enc->width == 1440 && track->enc->height == 1080)
                  || (track->enc->width == 1920 && track->enc->height == 1080);

    if (track->mode == MODE_MOV &&
        (encoder = av_dict_get(track->st->metadata, "encoder", NULL, 0))) {
        av_strlcpy(compressor_name, encoder->value, 32);
    } else if (track->enc->codec_id == AV_CODEC_ID_MPEG2VIDEO && xdcam_res) {
        int interlaced = track->enc->field_order > AV_FIELD_PROGRESSIVE;
        AVStream *st = track->st;
        int rate = av_q2d(find_fps(NULL, st));
        av_strlcatf(compressor_name, len, "XDCAM");
        if (track->enc->pix_fmt == AV_PIX_FMT_YUV422P) {
            av_strlcatf(compressor_name, len, " HD422");
        } else if(track->enc->width == 1440) {
            av_strlcatf(compressor_name, len, " HD");
        } else
            av_strlcatf(compressor_name, len, " EX");

        av_strlcatf(compressor_name, len, " %d%c", track->enc->height, interlaced ? 'i' : 'p');

        av_strlcatf(compressor_name, len, "%d", rate * (interlaced + 1));
    }
}

static int mov_write_video_tag(AVIOContext *pb, MOVTrack *track)
{
    int64_t pos = avio_tell(pb);
    char compressor_name[32] = { 0 };

    avio_wb32(pb, 0); /* size */
    avio_wl32(pb, track->tag); // store it byteswapped
    avio_wb32(pb, 0); /* Reserved */
    avio_wb16(pb, 0); /* Reserved */
    avio_wb16(pb, 1); /* Data-reference index */

    avio_wb16(pb, 0); /* Codec stream version */
    avio_wb16(pb, 0); /* Codec stream revision (=0) */
    if (track->mode == MODE_MOV) {
        ffio_wfourcc(pb, "FFMP"); /* Vendor */
        if (track->enc->codec_id == AV_CODEC_ID_RAWVIDEO) {
            avio_wb32(pb, 0); /* Temporal Quality */
            avio_wb32(pb, 0x400); /* Spatial Quality = lossless*/
        } else {
            avio_wb32(pb, 0x200); /* Temporal Quality = normal */
            avio_wb32(pb, 0x200); /* Spatial Quality = normal */
        }
    } else {
        avio_wb32(pb, 0); /* Reserved */
        avio_wb32(pb, 0); /* Reserved */
        avio_wb32(pb, 0); /* Reserved */
    }
    avio_wb16(pb, track->enc->width); /* Video width */
    avio_wb16(pb, track->height); /* Video height */
    avio_wb32(pb, 0x00480000); /* Horizontal resolution 72dpi */
    avio_wb32(pb, 0x00480000); /* Vertical resolution 72dpi */
    avio_wb32(pb, 0); /* Data size (= 0) */
    avio_wb16(pb, 1); /* Frame count (= 1) */

    /* FIXME not sure, ISO 14496-1 draft where it shall be set to 0 */
    find_compressor(compressor_name, 32, track);
    avio_w8(pb, strlen(compressor_name));
    avio_write(pb, compressor_name, 31);

    if (track->mode == MODE_MOV && track->enc->bits_per_coded_sample)
        avio_wb16(pb, track->enc->bits_per_coded_sample);
    else
        avio_wb16(pb, 0x18); /* Reserved */
    avio_wb16(pb, 0xffff); /* Reserved */
    if (track->tag == MKTAG('m','p','4','v'))
        mov_write_esds_tag(pb, track);
    else if (track->enc->codec_id == AV_CODEC_ID_H263)
        mov_write_d263_tag(pb);
    else if (track->enc->codec_id == AV_CODEC_ID_AVUI ||
            track->enc->codec_id == AV_CODEC_ID_SVQ3) {
        mov_write_extradata_tag(pb, track);
        avio_wb32(pb, 0);
    } else if (track->enc->codec_id == AV_CODEC_ID_DNXHD)
        mov_write_avid_tag(pb, track);
    else if (track->enc->codec_id == AV_CODEC_ID_HEVC)
        mov_write_hvcc_tag(pb, track);
    else if (track->enc->codec_id == AV_CODEC_ID_H264 && !TAG_IS_AVCI(track->tag)) {
        mov_write_avcc_tag(pb, track);
        if (track->mode == MODE_IPOD)
            mov_write_uuid_tag_ipod(pb);
    } else if (track->enc->codec_id == AV_CODEC_ID_VC1 && track->vos_len > 0)
        mov_write_dvc1_tag(pb, track);
    else if (track->enc->codec_id == AV_CODEC_ID_VP6F ||
             track->enc->codec_id == AV_CODEC_ID_VP6A) {
        /* Don't write any potential extradata here - the cropping
         * is signalled via the normal width/height fields. */
    } else if (track->vos_len > 0)
        mov_write_glbl_tag(pb, track);

    if (track->enc->codec_id != AV_CODEC_ID_H264 &&
        track->enc->codec_id != AV_CODEC_ID_MPEG4 &&
        track->enc->codec_id != AV_CODEC_ID_DNXHD)
        if (track->enc->field_order != AV_FIELD_UNKNOWN)
            mov_write_fiel_tag(pb, track);

    if (track->enc->sample_aspect_ratio.den && track->enc->sample_aspect_ratio.num &&
        track->enc->sample_aspect_ratio.den != track->enc->sample_aspect_ratio.num) {
        mov_write_pasp_tag(pb, track);
    }

    return update_size(pb, pos);
}

static int mov_write_rtp_tag(AVIOContext *pb, MOVTrack *track)
{
    int64_t pos = avio_tell(pb);
    avio_wb32(pb, 0); /* size */
    ffio_wfourcc(pb, "rtp ");
    avio_wb32(pb, 0); /* Reserved */
    avio_wb16(pb, 0); /* Reserved */
    avio_wb16(pb, 1); /* Data-reference index */

    avio_wb16(pb, 1); /* Hint track version */
    avio_wb16(pb, 1); /* Highest compatible version */
    avio_wb32(pb, track->max_packet_size); /* Max packet size */

    avio_wb32(pb, 12); /* size */
    ffio_wfourcc(pb, "tims");
    avio_wb32(pb, track->timescale);

    return update_size(pb, pos);
}

static int mov_write_source_reference_tag(AVIOContext *pb, MOVTrack *track, const char *reel_name)
{
    uint64_t str_size =strlen(reel_name);
    int64_t pos = avio_tell(pb);

    if (str_size >= UINT16_MAX){
        av_log(NULL, AV_LOG_ERROR, "reel_name length %"PRIu64" is too large\n", str_size);
        avio_wb16(pb, 0);
        return AVERROR(EINVAL);
    }

    avio_wb32(pb, 0);                              /* size */
    ffio_wfourcc(pb, "name");                      /* Data format */
    avio_wb16(pb, str_size);                       /* string size */
    avio_wb16(pb, track->language);                /* langcode */
    avio_write(pb, reel_name, str_size);           /* reel name */
    return update_size(pb,pos);
}

static int mov_write_tmcd_tag(AVIOContext *pb, MOVTrack *track)
{
    int64_t pos = avio_tell(pb);
#if 1
    int frame_duration = av_rescale(track->timescale, track->enc->time_base.num, track->enc->time_base.den);
    int nb_frames = 1.0/av_q2d(track->enc->time_base) + 0.5;
    AVDictionaryEntry *t = NULL;

    if (nb_frames > 255) {
        av_log(NULL, AV_LOG_ERROR, "fps %d is too large\n", nb_frames);
        return AVERROR(EINVAL);
    }

    avio_wb32(pb, 0); /* size */
    ffio_wfourcc(pb, "tmcd");               /* Data format */
    avio_wb32(pb, 0);                       /* Reserved */
    avio_wb32(pb, 1);                       /* Data reference index */
    avio_wb32(pb, 0);                       /* Flags */
    avio_wb32(pb, track->timecode_flags);   /* Flags (timecode) */
    avio_wb32(pb, track->timescale);        /* Timescale */
    avio_wb32(pb, frame_duration);          /* Frame duration */
    avio_w8(pb, nb_frames);                 /* Number of frames */
    avio_w8(pb, 0);                         /* Reserved */

    if (track->st)
        t = av_dict_get(track->st->metadata, "reel_name", NULL, 0);

    if (t && utf8len(t->value))
        mov_write_source_reference_tag(pb, track, t->value);
    else
        avio_wb16(pb, 0); /* zero size */
#else

    avio_wb32(pb, 0); /* size */
    ffio_wfourcc(pb, "tmcd");               /* Data format */
    avio_wb32(pb, 0);                       /* Reserved */
    avio_wb32(pb, 1);                       /* Data reference index */
    if (track->enc->extradata_size)
        avio_write(pb, track->enc->extradata, track->enc->extradata_size);
#endif
    return update_size(pb, pos);
}

static int mov_write_stsd_tag(AVIOContext *pb, MOVTrack *track)
{
    int64_t pos = avio_tell(pb);
    avio_wb32(pb, 0); /* size */
    ffio_wfourcc(pb, "stsd");
    avio_wb32(pb, 0); /* version & flags */
    avio_wb32(pb, 1); /* entry count */
    if (track->enc->codec_type == AVMEDIA_TYPE_VIDEO)
        mov_write_video_tag(pb, track);
    else if (track->enc->codec_type == AVMEDIA_TYPE_AUDIO)
        mov_write_audio_tag(pb, track);
    else if (track->enc->codec_type == AVMEDIA_TYPE_SUBTITLE)
        mov_write_subtitle_tag(pb, track);
    else if (track->enc->codec_tag == MKTAG('r','t','p',' '))
        mov_write_rtp_tag(pb, track);
    else if (track->enc->codec_tag == MKTAG('t','m','c','d'))
        mov_write_tmcd_tag(pb, track);
    return update_size(pb, pos);
}

static int mov_write_ctts_tag(AVIOContext *pb, MOVTrack *track)
{
    MOVStts *ctts_entries;
    uint32_t entries = 0;
    uint32_t atom_size;
    int i;

    ctts_entries = av_malloc_array((track->entry + 1), sizeof(*ctts_entries)); /* worst case */
    ctts_entries[0].count = 1;
    ctts_entries[0].duration = track->cluster[0].cts;
    for (i = 1; i < track->entry; i++) {
        if (track->cluster[i].cts == ctts_entries[entries].duration) {
            ctts_entries[entries].count++; /* compress */
        } else {
            entries++;
            ctts_entries[entries].duration = track->cluster[i].cts;
            ctts_entries[entries].count = 1;
        }
    }
    entries++; /* last one */
    atom_size = 16 + (entries * 8);
    avio_wb32(pb, atom_size); /* size */
    ffio_wfourcc(pb, "ctts");
    avio_wb32(pb, 0); /* version & flags */
    avio_wb32(pb, entries); /* entry count */
    for (i = 0; i < entries; i++) {
        avio_wb32(pb, ctts_entries[i].count);
        avio_wb32(pb, ctts_entries[i].duration);
    }
    av_free(ctts_entries);
    return atom_size;
}

/* Time to sample atom */
static int mov_write_stts_tag(AVIOContext *pb, MOVTrack *track)
{
    MOVStts *stts_entries;
    uint32_t entries = -1;
    uint32_t atom_size;
    int i;

    if (track->enc->codec_type == AVMEDIA_TYPE_AUDIO && !track->audio_vbr) {
        stts_entries = av_malloc(sizeof(*stts_entries)); /* one entry */
        stts_entries[0].count = track->sample_count;
        stts_entries[0].duration = 1;
        entries = 1;
    } else {
        stts_entries = track->entry ?
                       av_malloc_array(track->entry, sizeof(*stts_entries)) : /* worst case */
                       NULL;
        for (i = 0; i < track->entry; i++) {
            int duration = get_cluster_duration(track, i);
            if (i && duration == stts_entries[entries].duration) {
                stts_entries[entries].count++; /* compress */
            } else {
                entries++;
                stts_entries[entries].duration = duration;
                stts_entries[entries].count = 1;
            }
        }
        entries++; /* last one */
    }
    atom_size = 16 + (entries * 8);
    avio_wb32(pb, atom_size); /* size */
    ffio_wfourcc(pb, "stts");
    avio_wb32(pb, 0); /* version & flags */
    avio_wb32(pb, entries); /* entry count */
    for (i = 0; i < entries; i++) {
        avio_wb32(pb, stts_entries[i].count);
        avio_wb32(pb, stts_entries[i].duration);
    }
    av_free(stts_entries);
    return atom_size;
}

static int mov_write_dref_tag(AVIOContext *pb)
{
    avio_wb32(pb, 28); /* size */
    ffio_wfourcc(pb, "dref");
    avio_wb32(pb, 0); /* version & flags */
    avio_wb32(pb, 1); /* entry count */

    avio_wb32(pb, 0xc); /* size */
    //FIXME add the alis and rsrc atom
    ffio_wfourcc(pb, "url ");
    avio_wb32(pb, 1); /* version & flags */

    return 28;
}

static int mov_write_stbl_tag(AVIOContext *pb, MOVTrack *track)
{
    int64_t pos = avio_tell(pb);
    avio_wb32(pb, 0); /* size */
    ffio_wfourcc(pb, "stbl");
    mov_write_stsd_tag(pb, track);
    mov_write_stts_tag(pb, track);
    if ((track->enc->codec_type == AVMEDIA_TYPE_VIDEO ||
         track->enc->codec_tag == MKTAG('r','t','p',' ')) &&
        track->has_keyframes && track->has_keyframes < track->entry)
        mov_write_stss_tag(pb, track, MOV_SYNC_SAMPLE);
    if (track->mode == MODE_MOV && track->flags & MOV_TRACK_STPS)
        mov_write_stss_tag(pb, track, MOV_PARTIAL_SYNC_SAMPLE);
    if (track->enc->codec_type == AVMEDIA_TYPE_VIDEO &&
        track->flags & MOV_TRACK_CTTS && track->entry)
        mov_write_ctts_tag(pb, track);
    mov_write_stsc_tag(pb, track);
    mov_write_stsz_tag(pb, track);
    mov_write_stco_tag(pb, track);
    return update_size(pb, pos);
}

static int mov_write_dinf_tag(AVIOContext *pb)
{
    int64_t pos = avio_tell(pb);
    avio_wb32(pb, 0); /* size */
    ffio_wfourcc(pb, "dinf");
    mov_write_dref_tag(pb);
    return update_size(pb, pos);
}

static int mov_write_nmhd_tag(AVIOContext *pb)
{
    avio_wb32(pb, 12);
    ffio_wfourcc(pb, "nmhd");
    avio_wb32(pb, 0);
    return 12;
}

static int mov_write_tcmi_tag(AVIOContext *pb, MOVTrack *track)
{
    int64_t pos = avio_tell(pb);
    const char *font = "Lucida Grande";
    avio_wb32(pb, 0);                   /* size */
    ffio_wfourcc(pb, "tcmi");           /* timecode media information atom */
    avio_wb32(pb, 0);                   /* version & flags */
    avio_wb16(pb, 0);                   /* text font */
    avio_wb16(pb, 0);                   /* text face */
    avio_wb16(pb, 12);                  /* text size */
    avio_wb16(pb, 0);                   /* (unknown, not in the QT specs...) */
    avio_wb16(pb, 0x0000);              /* text color (red) */
    avio_wb16(pb, 0x0000);              /* text color (green) */
    avio_wb16(pb, 0x0000);              /* text color (blue) */
    avio_wb16(pb, 0xffff);              /* background color (red) */
    avio_wb16(pb, 0xffff);              /* background color (green) */
    avio_wb16(pb, 0xffff);              /* background color (blue) */
    avio_w8(pb, strlen(font));          /* font len (part of the pascal string) */
    avio_write(pb, font, strlen(font)); /* font name */
    return update_size(pb, pos);
}

static int mov_write_gmhd_tag(AVIOContext *pb, MOVTrack *track)
{
    int64_t pos = avio_tell(pb);
    avio_wb32(pb, 0);      /* size */
    ffio_wfourcc(pb, "gmhd");
    avio_wb32(pb, 0x18);   /* gmin size */
    ffio_wfourcc(pb, "gmin");/* generic media info */
    avio_wb32(pb, 0);      /* version & flags */
    avio_wb16(pb, 0x40);   /* graphics mode = */
    avio_wb16(pb, 0x8000); /* opColor (r?) */
    avio_wb16(pb, 0x8000); /* opColor (g?) */
    avio_wb16(pb, 0x8000); /* opColor (b?) */
    avio_wb16(pb, 0);      /* balance */
    avio_wb16(pb, 0);      /* reserved */

    /*
     * This special text atom is required for
     * Apple Quicktime chapters. The contents
     * don't appear to be documented, so the
     * bytes are copied verbatim.
     */
    if (track->tag != MKTAG('c','6','0','8')) {
    avio_wb32(pb, 0x2C);   /* size */
    ffio_wfourcc(pb, "text");
    avio_wb16(pb, 0x01);
    avio_wb32(pb, 0x00);
    avio_wb32(pb, 0x00);
    avio_wb32(pb, 0x00);
    avio_wb32(pb, 0x01);
    avio_wb32(pb, 0x00);
    avio_wb32(pb, 0x00);
    avio_wb32(pb, 0x00);
    avio_wb32(pb, 0x00004000);
    avio_wb16(pb, 0x0000);
    }

    if (track->enc->codec_tag == MKTAG('t','m','c','d')) {
        int64_t tmcd_pos = avio_tell(pb);
        avio_wb32(pb, 0); /* size */
        ffio_wfourcc(pb, "tmcd");
        mov_write_tcmi_tag(pb, track);
        update_size(pb, tmcd_pos);
    }
    return update_size(pb, pos);
}

static int mov_write_smhd_tag(AVIOContext *pb)
{
    avio_wb32(pb, 16); /* size */
    ffio_wfourcc(pb, "smhd");
    avio_wb32(pb, 0); /* version & flags */
    avio_wb16(pb, 0); /* reserved (balance, normally = 0) */
    avio_wb16(pb, 0); /* reserved */
    return 16;
}

static int mov_write_vmhd_tag(AVIOContext *pb)
{
    avio_wb32(pb, 0x14); /* size (always 0x14) */
    ffio_wfourcc(pb, "vmhd");
    avio_wb32(pb, 0x01); /* version & flags */
    avio_wb64(pb, 0); /* reserved (graphics mode = copy) */
    return 0x14;
}

static int is_clcp_track(MOVTrack *track)
{
    return track->tag == MKTAG('c','7','0','8') ||
           track->tag == MKTAG('c','6','0','8');
}

static int mov_write_hdlr_tag(AVIOContext *pb, MOVTrack *track)
{
    const char *hdlr, *descr = NULL, *hdlr_type = NULL;
    int64_t pos = avio_tell(pb);

    hdlr      = "dhlr";
    hdlr_type = "url ";
    descr     = "DataHandler";

    if (track) {
        hdlr = (track->mode == MODE_MOV) ? "mhlr" : "\0\0\0\0";
        if (track->enc->codec_type == AVMEDIA_TYPE_VIDEO) {
            hdlr_type = "vide";
            descr     = "VideoHandler";
        } else if (track->enc->codec_type == AVMEDIA_TYPE_AUDIO) {
            hdlr_type = "soun";
            descr     = "SoundHandler";
        } else if (track->enc->codec_type == AVMEDIA_TYPE_SUBTITLE) {
            if (is_clcp_track(track)) {
                hdlr_type = "clcp";
                descr = "ClosedCaptionHandler";
            } else {
                if (track->tag == MKTAG('t','x','3','g')) {
                    hdlr_type = "sbtl";
                } else if (track->tag == MKTAG('m','p','4','s')) {
                    hdlr_type = "subp";
                } else {
                    hdlr_type = "text";
                }
            descr = "SubtitleHandler";
            }
        } else if (track->enc->codec_tag == MKTAG('r','t','p',' ')) {
            hdlr_type = "hint";
            descr     = "HintHandler";
        } else if (track->enc->codec_tag == MKTAG('t','m','c','d')) {
            hdlr_type = "tmcd";
            descr = "TimeCodeHandler";
        } else {
            char tag_buf[32];
            av_get_codec_tag_string(tag_buf, sizeof(tag_buf),
                                    track->enc->codec_tag);

            av_log(track->enc, AV_LOG_WARNING,
                   "Unknown hldr_type for %s / 0x%04X, writing dummy values\n",
                   tag_buf, track->enc->codec_tag);
        }
        if (track->st) {
            // hdlr.name is used by some players to identify the content title
            // of the track. So if an alternate handler description is
            // specified, use it.
            AVDictionaryEntry *t;
            t = av_dict_get(track->st->metadata, "handler", NULL, 0);
            if (t && utf8len(t->value))
                descr = t->value;
        }
    }

    avio_wb32(pb, 0); /* size */
    ffio_wfourcc(pb, "hdlr");
    avio_wb32(pb, 0); /* Version & flags */
    avio_write(pb, hdlr, 4); /* handler */
    ffio_wfourcc(pb, hdlr_type); /* handler type */
    avio_wb32(pb, 0); /* reserved */
    avio_wb32(pb, 0); /* reserved */
    avio_wb32(pb, 0); /* reserved */
    if (!track || track->mode == MODE_MOV)
        avio_w8(pb, strlen(descr)); /* pascal string */
    avio_write(pb, descr, strlen(descr)); /* handler description */
    if (track && track->mode != MODE_MOV)
        avio_w8(pb, 0); /* c string */
    return update_size(pb, pos);
}

static int mov_write_hmhd_tag(AVIOContext *pb)
{
    /* This atom must be present, but leaving the values at zero
     * seems harmless. */
    avio_wb32(pb, 28); /* size */
    ffio_wfourcc(pb, "hmhd");
    avio_wb32(pb, 0); /* version, flags */
    avio_wb16(pb, 0); /* maxPDUsize */
    avio_wb16(pb, 0); /* avgPDUsize */
    avio_wb32(pb, 0); /* maxbitrate */
    avio_wb32(pb, 0); /* avgbitrate */
    avio_wb32(pb, 0); /* reserved */
    return 28;
}

static int mov_write_minf_tag(AVIOContext *pb, MOVTrack *track)
{
    int64_t pos = avio_tell(pb);
    avio_wb32(pb, 0); /* size */
    ffio_wfourcc(pb, "minf");
    if (track->enc->codec_type == AVMEDIA_TYPE_VIDEO)
        mov_write_vmhd_tag(pb);
    else if (track->enc->codec_type == AVMEDIA_TYPE_AUDIO)
        mov_write_smhd_tag(pb);
    else if (track->enc->codec_type == AVMEDIA_TYPE_SUBTITLE) {
        if (track->tag == MKTAG('t','e','x','t') || is_clcp_track(track)) {
            mov_write_gmhd_tag(pb, track);
        } else {
            mov_write_nmhd_tag(pb);
        }
    } else if (track->tag == MKTAG('r','t','p',' ')) {
        mov_write_hmhd_tag(pb);
    } else if (track->tag == MKTAG('t','m','c','d')) {
        mov_write_gmhd_tag(pb, track);
    }
    if (track->mode == MODE_MOV) /* FIXME: Why do it for MODE_MOV only ? */
        mov_write_hdlr_tag(pb, NULL);
    mov_write_dinf_tag(pb);
    mov_write_stbl_tag(pb, track);
    return update_size(pb, pos);
}

static int mov_write_mdhd_tag(AVIOContext *pb, MOVMuxContext *mov,
                              MOVTrack *track)
{
    int version = track->track_duration < INT32_MAX ? 0 : 1;

    if (track->mode == MODE_ISM)
        version = 1;

    (version == 1) ? avio_wb32(pb, 44) : avio_wb32(pb, 32); /* size */
    ffio_wfourcc(pb, "mdhd");
    avio_w8(pb, version);
    avio_wb24(pb, 0); /* flags */
    if (version == 1) {
        avio_wb64(pb, track->time);
        avio_wb64(pb, track->time);
    } else {
        avio_wb32(pb, track->time); /* creation time */
        avio_wb32(pb, track->time); /* modification time */
    }
    avio_wb32(pb, track->timescale); /* time scale (sample rate for audio) */
    if (!track->entry && mov->mode == MODE_ISM)
        (version == 1) ? avio_wb64(pb, UINT64_C(0xffffffffffffffff)) : avio_wb32(pb, 0xffffffff);
    else if (!track->entry)
        (version == 1) ? avio_wb64(pb, 0) : avio_wb32(pb, 0);
    else
        (version == 1) ? avio_wb64(pb, track->track_duration) : avio_wb32(pb, track->track_duration); /* duration */
    avio_wb16(pb, track->language); /* language */
    avio_wb16(pb, 0); /* reserved (quality) */

    if (version != 0 && track->mode == MODE_MOV) {
        av_log(NULL, AV_LOG_ERROR,
               "FATAL error, file duration too long for timebase, this file will not be\n"
               "playable with quicktime. Choose a different timebase or a different\n"
               "container format\n");
    }

    return 32;
}

static int mov_write_mdia_tag(AVIOContext *pb, MOVMuxContext *mov,
                              MOVTrack *track)
{
    int64_t pos = avio_tell(pb);
    avio_wb32(pb, 0); /* size */
    ffio_wfourcc(pb, "mdia");
    mov_write_mdhd_tag(pb, mov, track);
    mov_write_hdlr_tag(pb, track);
    mov_write_minf_tag(pb, track);
    return update_size(pb, pos);
}

/* transformation matrix
     |a  b  u|
     |c  d  v|
     |tx ty w| */
static void write_matrix(AVIOContext *pb, int16_t a, int16_t b, int16_t c,
                         int16_t d, int16_t tx, int16_t ty)
{
    avio_wb32(pb, a << 16);  /* 16.16 format */
    avio_wb32(pb, b << 16);  /* 16.16 format */
    avio_wb32(pb, 0);        /* u in 2.30 format */
    avio_wb32(pb, c << 16);  /* 16.16 format */
    avio_wb32(pb, d << 16);  /* 16.16 format */
    avio_wb32(pb, 0);        /* v in 2.30 format */
    avio_wb32(pb, tx << 16); /* 16.16 format */
    avio_wb32(pb, ty << 16); /* 16.16 format */
    avio_wb32(pb, 1 << 30);  /* w in 2.30 format */
}

static int mov_write_tkhd_tag(AVIOContext *pb, MOVMuxContext *mov,
                              MOVTrack *track, AVStream *st)
{
    int64_t duration = av_rescale_rnd(track->track_duration, MOV_TIMESCALE,
                                      track->timescale, AV_ROUND_UP);
    int version = duration < INT32_MAX ? 0 : 1;
    int flags   = MOV_TKHD_FLAG_IN_MOVIE;
    int rotation = 0;
    int group   = 0;


    if (st) {
        if (mov->per_stream_grouping)
            group = st->index;
        else
            group = st->codec->codec_type;
    }

    if (track->flags & MOV_TRACK_ENABLED)
        flags |= MOV_TKHD_FLAG_ENABLED;

    if (track->mode == MODE_ISM)
        version = 1;

    (version == 1) ? avio_wb32(pb, 104) : avio_wb32(pb, 92); /* size */
    ffio_wfourcc(pb, "tkhd");
    avio_w8(pb, version);
    avio_wb24(pb, flags);
    if (version == 1) {
        avio_wb64(pb, track->time);
        avio_wb64(pb, track->time);
    } else {
        avio_wb32(pb, track->time); /* creation time */
        avio_wb32(pb, track->time); /* modification time */
    }
    avio_wb32(pb, track->track_id); /* track-id */
    avio_wb32(pb, 0); /* reserved */
    if (!track->entry && mov->mode == MODE_ISM)
        (version == 1) ? avio_wb64(pb, UINT64_C(0xffffffffffffffff)) : avio_wb32(pb, 0xffffffff);
    else if (!track->entry)
        (version == 1) ? avio_wb64(pb, 0) : avio_wb32(pb, 0);
    else
        (version == 1) ? avio_wb64(pb, duration) : avio_wb32(pb, duration);

    avio_wb32(pb, 0); /* reserved */
    avio_wb32(pb, 0); /* reserved */
    avio_wb16(pb, 0); /* layer */
    avio_wb16(pb, group); /* alternate group) */
    /* Volume, only for audio */
    if (track->enc->codec_type == AVMEDIA_TYPE_AUDIO)
        avio_wb16(pb, 0x0100);
    else
        avio_wb16(pb, 0);
    avio_wb16(pb, 0); /* reserved */

    /* Matrix structure */
    if (st && st->metadata) {
        AVDictionaryEntry *rot = av_dict_get(st->metadata, "rotate", NULL, 0);
        rotation = (rot && rot->value) ? atoi(rot->value) : 0;
    }
    if (rotation == 90) {
        write_matrix(pb,  0,  1, -1,  0, track->enc->height, 0);
    } else if (rotation == 180) {
        write_matrix(pb, -1,  0,  0, -1, track->enc->width, track->enc->height);
    } else if (rotation == 270) {
        write_matrix(pb,  0, -1,  1,  0, 0, track->enc->width);
    } else {
        write_matrix(pb,  1,  0,  0,  1, 0, 0);
    }
    /* Track width and height, for visual only */
    if (st && (track->enc->codec_type == AVMEDIA_TYPE_VIDEO ||
               track->enc->codec_type == AVMEDIA_TYPE_SUBTITLE)) {
        if (track->mode == MODE_MOV) {
            avio_wb32(pb, track->enc->width << 16);
            avio_wb32(pb, track->height << 16);
        } else {
            double sample_aspect_ratio = av_q2d(st->sample_aspect_ratio);
            if (!sample_aspect_ratio || track->height != track->enc->height)
                sample_aspect_ratio = 1;
            avio_wb32(pb, sample_aspect_ratio * track->enc->width * 0x10000);
            avio_wb32(pb, track->height * 0x10000);
        }
    } else {
        avio_wb32(pb, 0);
        avio_wb32(pb, 0);
    }
    return 0x5c;
}

static int mov_write_tapt_tag(AVIOContext *pb, MOVTrack *track)
{
    int32_t width = av_rescale(track->enc->sample_aspect_ratio.num, track->enc->width,
                               track->enc->sample_aspect_ratio.den);

    int64_t pos = avio_tell(pb);

    avio_wb32(pb, 0); /* size */
    ffio_wfourcc(pb, "tapt");

    avio_wb32(pb, 20);
    ffio_wfourcc(pb, "clef");
    avio_wb32(pb, 0);
    avio_wb32(pb, width << 16);
    avio_wb32(pb, track->enc->height << 16);

    avio_wb32(pb, 20);
    ffio_wfourcc(pb, "prof");
    avio_wb32(pb, 0);
    avio_wb32(pb, width << 16);
    avio_wb32(pb, track->enc->height << 16);

    avio_wb32(pb, 20);
    ffio_wfourcc(pb, "enof");
    avio_wb32(pb, 0);
    avio_wb32(pb, track->enc->width << 16);
    avio_wb32(pb, track->enc->height << 16);

    return update_size(pb, pos);
}

// This box seems important for the psp playback ... without it the movie seems to hang
static int mov_write_edts_tag(AVIOContext *pb, MOVMuxContext *mov,
                              MOVTrack *track)
{
    int64_t duration = av_rescale_rnd(track->track_duration, MOV_TIMESCALE,
                                      track->timescale, AV_ROUND_UP);
    int version = duration < INT32_MAX ? 0 : 1;
    int entry_size, entry_count, size;
    int64_t delay, start_ct = track->start_cts;
    int64_t start_dts = track->start_dts;

    if (track->entry) {
        if (start_dts != track->cluster[0].dts || start_ct != track->cluster[0].cts) {

            av_log(mov->fc, AV_LOG_DEBUG,
                   "EDTS using dts:%"PRId64" cts:%d instead of dts:%"PRId64" cts:%"PRId64" tid:%d\n",
                   track->cluster[0].dts, track->cluster[0].cts,
                   start_dts, start_ct, track->track_id);
            start_dts = track->cluster[0].dts;
            start_ct  = track->cluster[0].cts;
        }
    }

    delay = av_rescale_rnd(start_dts + start_ct, MOV_TIMESCALE,
                           track->timescale, AV_ROUND_DOWN);
    version |= delay < INT32_MAX ? 0 : 1;

    entry_size = (version == 1) ? 20 : 12;
    entry_count = 1 + (delay > 0);
    size = 24 + entry_count * entry_size;

    /* write the atom data */
    avio_wb32(pb, size);
    ffio_wfourcc(pb, "edts");
    avio_wb32(pb, size - 8);
    ffio_wfourcc(pb, "elst");
    avio_w8(pb, version);
    avio_wb24(pb, 0); /* flags */

    avio_wb32(pb, entry_count);
    if (delay > 0) { /* add an empty edit to delay presentation */
        /* In the positive delay case, the delay includes the cts
         * offset, and the second edit list entry below trims out
         * the same amount from the actual content. This makes sure
         * that the offsetted last sample is included in the edit
         * list duration as well. */
        if (version == 1) {
            avio_wb64(pb, delay);
            avio_wb64(pb, -1);
        } else {
            avio_wb32(pb, delay);
            avio_wb32(pb, -1);
        }
        avio_wb32(pb, 0x00010000);
    } else {
        /* Avoid accidentally ending up with start_ct = -1 which has got a
         * special meaning. Normally start_ct should end up positive or zero
         * here, but use FFMIN in case dts is a a small positive integer
         * rounded to 0 when represented in MOV_TIMESCALE units. */
        av_assert0(av_rescale_rnd(start_dts, MOV_TIMESCALE, track->timescale, AV_ROUND_DOWN) <= 0);
        start_ct  = -FFMIN(start_dts, 0);
        /* Note, this delay is calculated from the pts of the first sample,
         * ensuring that we don't reduce the duration for cases with
         * dts<0 pts=0. */
        duration += delay;
    }

    /* For fragmented files, we don't know the full length yet. Setting
     * duration to 0 allows us to only specify the offset, including
     * the rest of the content (from all future fragments) without specifying
     * an explicit duration. */
    if (mov->flags & FF_MOV_FLAG_FRAGMENT)
        duration = 0;

    /* duration */
    if (version == 1) {
        avio_wb64(pb, duration);
        avio_wb64(pb, start_ct);
    } else {
        avio_wb32(pb, duration);
        avio_wb32(pb, start_ct);
    }
    avio_wb32(pb, 0x00010000);
    return size;
}

static int mov_write_tref_tag(AVIOContext *pb, MOVTrack *track)
{
    avio_wb32(pb, 20);   // size
    ffio_wfourcc(pb, "tref");
    avio_wb32(pb, 12);   // size (subatom)
    avio_wl32(pb, track->tref_tag);
    avio_wb32(pb, track->tref_id);
    return 20;
}

// goes at the end of each track!  ... Critical for PSP playback ("Incompatible data" without it)
static int mov_write_uuid_tag_psp(AVIOContext *pb, MOVTrack *mov)
{
    avio_wb32(pb, 0x34); /* size ... reports as 28 in mp4box! */
    ffio_wfourcc(pb, "uuid");
    ffio_wfourcc(pb, "USMT");
    avio_wb32(pb, 0x21d24fce);
    avio_wb32(pb, 0xbb88695c);
    avio_wb32(pb, 0xfac9c740);
    avio_wb32(pb, 0x1c);     // another size here!
    ffio_wfourcc(pb, "MTDT");
    avio_wb32(pb, 0x00010012);
    avio_wb32(pb, 0x0a);
    avio_wb32(pb, 0x55c40000);
    avio_wb32(pb, 0x1);
    avio_wb32(pb, 0x0);
    return 0x34;
}

static int mov_write_udta_sdp(AVIOContext *pb, MOVTrack *track)
{
    AVFormatContext *ctx = track->rtp_ctx;
    char buf[1000] = "";
    int len;

    ff_sdp_write_media(buf, sizeof(buf), ctx->streams[0], track->src_track,
                       NULL, NULL, 0, 0, ctx);
    av_strlcatf(buf, sizeof(buf), "a=control:streamid=%d\r\n", track->track_id);
    len = strlen(buf);

    avio_wb32(pb, len + 24);
    ffio_wfourcc(pb, "udta");
    avio_wb32(pb, len + 16);
    ffio_wfourcc(pb, "hnti");
    avio_wb32(pb, len + 8);
    ffio_wfourcc(pb, "sdp ");
    avio_write(pb, buf, len);
    return len + 24;
}

static int mov_write_track_metadata(AVIOContext *pb, AVStream *st,
                                    const char *tag, const char *str)
{
    int64_t pos = avio_tell(pb);
    AVDictionaryEntry *t = av_dict_get(st->metadata, str, NULL, 0);
    if (!t || !utf8len(t->value))
        return 0;

    avio_wb32(pb, 0);   /* size */
    ffio_wfourcc(pb, tag); /* type */
    avio_write(pb, t->value, strlen(t->value)); /* UTF8 string value */
    return update_size(pb, pos);
}

static int mov_write_track_udta_tag(AVIOContext *pb, MOVMuxContext *mov,
                                    AVStream *st)
{
    AVIOContext *pb_buf;
    int ret, size;
    uint8_t *buf;

    if (!st || mov->fc->flags & AVFMT_FLAG_BITEXACT)
        return 0;

    ret = avio_open_dyn_buf(&pb_buf);
    if (ret < 0)
        return ret;

    if (mov->mode & MODE_MP4)
        mov_write_track_metadata(pb_buf, st, "name", "title");

    if ((size = avio_close_dyn_buf(pb_buf, &buf)) > 0) {
        avio_wb32(pb, size + 8);
        ffio_wfourcc(pb, "udta");
        avio_write(pb, buf, size);
    }
    av_free(buf);

    return 0;
}

static int mov_write_trak_tag(AVIOContext *pb, MOVMuxContext *mov,
                              MOVTrack *track, AVStream *st)
{
    int64_t pos = avio_tell(pb);
    int entry_backup = track->entry;
    /* If we want to have an empty moov, but some samples already have been
     * buffered (delay_moov), pretend that no samples have been written yet. */
    if (mov->flags & FF_MOV_FLAG_EMPTY_MOOV)
        track->entry = 0;

    avio_wb32(pb, 0); /* size */
    ffio_wfourcc(pb, "trak");
    mov_write_tkhd_tag(pb, mov, track, st);

    av_assert2(mov->use_editlist >= 0);

    if (track->start_dts != AV_NOPTS_VALUE) {
        if (mov->use_editlist)
            mov_write_edts_tag(pb, mov, track);  // PSP Movies and several other cases require edts box
        else if ((track->entry && track->cluster[0].dts) || track->mode == MODE_PSP || is_clcp_track(track))
            av_log(mov->fc, AV_LOG_WARNING,
                   "Not writing any edit list even though one would have been required\n");
    }

    if (track->tref_tag)
        mov_write_tref_tag(pb, track);
    mov_write_mdia_tag(pb, mov, track);
    if (track->mode == MODE_PSP)
        mov_write_uuid_tag_psp(pb, track); // PSP Movies require this uuid box
    if (track->tag == MKTAG('r','t','p',' '))
        mov_write_udta_sdp(pb, track);
    if (track->mode == MODE_MOV) {
        if (track->enc->codec_type == AVMEDIA_TYPE_VIDEO) {
            double sample_aspect_ratio = av_q2d(st->sample_aspect_ratio);
            if (st->sample_aspect_ratio.num && 1.0 != sample_aspect_ratio) {
                mov_write_tapt_tag(pb, track);
            }
        }
        if (is_clcp_track(track) && st->sample_aspect_ratio.num) {
            mov_write_tapt_tag(pb, track);
        }
    }
    mov_write_track_udta_tag(pb, mov, st);
    track->entry = entry_backup;
    return update_size(pb, pos);
}

static int mov_write_iods_tag(AVIOContext *pb, MOVMuxContext *mov)
{
    int i, has_audio = 0, has_video = 0;
    int64_t pos = avio_tell(pb);
    int audio_profile = mov->iods_audio_profile;
    int video_profile = mov->iods_video_profile;
    for (i = 0; i < mov->nb_streams; i++) {
        if (mov->tracks[i].entry > 0 || mov->flags & FF_MOV_FLAG_EMPTY_MOOV) {
            has_audio |= mov->tracks[i].enc->codec_type == AVMEDIA_TYPE_AUDIO;
            has_video |= mov->tracks[i].enc->codec_type == AVMEDIA_TYPE_VIDEO;
        }
    }
    if (audio_profile < 0)
        audio_profile = 0xFF - has_audio;
    if (video_profile < 0)
        video_profile = 0xFF - has_video;
    avio_wb32(pb, 0x0); /* size */
    ffio_wfourcc(pb, "iods");
    avio_wb32(pb, 0);    /* version & flags */
    put_descr(pb, 0x10, 7);
    avio_wb16(pb, 0x004f);
    avio_w8(pb, 0xff);
    avio_w8(pb, 0xff);
    avio_w8(pb, audio_profile);
    avio_w8(pb, video_profile);
    avio_w8(pb, 0xff);
    return update_size(pb, pos);
}

static int mov_write_trex_tag(AVIOContext *pb, MOVTrack *track)
{
    avio_wb32(pb, 0x20); /* size */
    ffio_wfourcc(pb, "trex");
    avio_wb32(pb, 0);   /* version & flags */
    avio_wb32(pb, track->track_id); /* track ID */
    avio_wb32(pb, 1);   /* default sample description index */
    avio_wb32(pb, 0);   /* default sample duration */
    avio_wb32(pb, 0);   /* default sample size */
    avio_wb32(pb, 0);   /* default sample flags */
    return 0;
}

static int mov_write_mvex_tag(AVIOContext *pb, MOVMuxContext *mov)
{
    int64_t pos = avio_tell(pb);
    int i;
    avio_wb32(pb, 0x0); /* size */
    ffio_wfourcc(pb, "mvex");
    for (i = 0; i < mov->nb_streams; i++)
        mov_write_trex_tag(pb, &mov->tracks[i]);
    return update_size(pb, pos);
}

static int mov_write_mvhd_tag(AVIOContext *pb, MOVMuxContext *mov)
{
    int max_track_id = 1, i;
    int64_t max_track_len_temp, max_track_len = 0;
    int version;

    for (i = 0; i < mov->nb_streams; i++) {
        if (mov->tracks[i].entry > 0 && mov->tracks[i].timescale) {
            max_track_len_temp = av_rescale_rnd(mov->tracks[i].track_duration,
                                                MOV_TIMESCALE,
                                                mov->tracks[i].timescale,
                                                AV_ROUND_UP);
            if (max_track_len < max_track_len_temp)
                max_track_len = max_track_len_temp;
            if (max_track_id < mov->tracks[i].track_id)
                max_track_id = mov->tracks[i].track_id;
        }
    }
    /* If using delay_moov, make sure the output is the same as if no
     * samples had been written yet. */
    if (mov->flags & FF_MOV_FLAG_EMPTY_MOOV) {
        max_track_len = 0;
        max_track_id  = 1;
    }

    version = max_track_len < UINT32_MAX ? 0 : 1;
    (version == 1) ? avio_wb32(pb, 120) : avio_wb32(pb, 108); /* size */
    ffio_wfourcc(pb, "mvhd");
    avio_w8(pb, version);
    avio_wb24(pb, 0); /* flags */
    if (version == 1) {
        avio_wb64(pb, mov->time);
        avio_wb64(pb, mov->time);
    } else {
        avio_wb32(pb, mov->time); /* creation time */
        avio_wb32(pb, mov->time); /* modification time */
    }
    avio_wb32(pb, MOV_TIMESCALE);
    (version == 1) ? avio_wb64(pb, max_track_len) : avio_wb32(pb, max_track_len); /* duration of longest track */

    avio_wb32(pb, 0x00010000); /* reserved (preferred rate) 1.0 = normal */
    avio_wb16(pb, 0x0100); /* reserved (preferred volume) 1.0 = normal */
    avio_wb16(pb, 0); /* reserved */
    avio_wb32(pb, 0); /* reserved */
    avio_wb32(pb, 0); /* reserved */

    /* Matrix structure */
    write_matrix(pb, 1, 0, 0, 1, 0, 0);

    avio_wb32(pb, 0); /* reserved (preview time) */
    avio_wb32(pb, 0); /* reserved (preview duration) */
    avio_wb32(pb, 0); /* reserved (poster time) */
    avio_wb32(pb, 0); /* reserved (selection time) */
    avio_wb32(pb, 0); /* reserved (selection duration) */
    avio_wb32(pb, 0); /* reserved (current time) */
    avio_wb32(pb, max_track_id + 1); /* Next track id */
    return 0x6c;
}

static int mov_write_itunes_hdlr_tag(AVIOContext *pb, MOVMuxContext *mov,
                                     AVFormatContext *s)
{
    avio_wb32(pb, 33); /* size */
    ffio_wfourcc(pb, "hdlr");
    avio_wb32(pb, 0);
    avio_wb32(pb, 0);
    ffio_wfourcc(pb, "mdir");
    ffio_wfourcc(pb, "appl");
    avio_wb32(pb, 0);
    avio_wb32(pb, 0);
    avio_w8(pb, 0);
    return 33;
}

/* helper function to write a data tag with the specified string as data */
static int mov_write_string_data_tag(AVIOContext *pb, const char *data, int lang, int long_style)
{
    if (long_style) {
        int size = 16 + strlen(data);
        avio_wb32(pb, size); /* size */
        ffio_wfourcc(pb, "data");
        avio_wb32(pb, 1);
        avio_wb32(pb, 0);
        avio_write(pb, data, strlen(data));
        return size;
    } else {
        if (!lang)
            lang = ff_mov_iso639_to_lang("und", 1);
        avio_wb16(pb, strlen(data)); /* string length */
        avio_wb16(pb, lang);
        avio_write(pb, data, strlen(data));
        return strlen(data) + 4;
    }
}

static int mov_write_string_tag(AVIOContext *pb, const char *name,
                                const char *value, int lang, int long_style)
{
    int size = 0;
    if (value && value[0]) {
        int64_t pos = avio_tell(pb);
        avio_wb32(pb, 0); /* size */
        ffio_wfourcc(pb, name);
        mov_write_string_data_tag(pb, value, lang, long_style);
        size = update_size(pb, pos);
    }
    return size;
}

static int mov_write_string_metadata(AVFormatContext *s, AVIOContext *pb,
                                     const char *name, const char *tag,
                                     int long_style)
{
    int l, lang = 0, len, len2;
    AVDictionaryEntry *t, *t2 = NULL;
    char tag2[16];

    if (!(t = av_dict_get(s->metadata, tag, NULL, 0)))
        return 0;

    len = strlen(t->key);
    snprintf(tag2, sizeof(tag2), "%s-", tag);
    while ((t2 = av_dict_get(s->metadata, tag2, t2, AV_DICT_IGNORE_SUFFIX))) {
        len2 = strlen(t2->key);
        if (len2 == len + 4 && !strcmp(t->value, t2->value)
            && (l = ff_mov_iso639_to_lang(&t2->key[len2 - 3], 1)) >= 0) {
            lang = l;
            break;
        }
    }
    return mov_write_string_tag(pb, name, t->value, lang, long_style);
}

/* iTunes bpm number */
static int mov_write_tmpo_tag(AVIOContext *pb, AVFormatContext *s)
{
    AVDictionaryEntry *t = av_dict_get(s->metadata, "tmpo", NULL, 0);
    int size = 0, tmpo = t ? atoi(t->value) : 0;
    if (tmpo) {
        size = 26;
        avio_wb32(pb, size);
        ffio_wfourcc(pb, "tmpo");
        avio_wb32(pb, size-8); /* size */
        ffio_wfourcc(pb, "data");
        avio_wb32(pb, 0x15);  //type specifier
        avio_wb32(pb, 0);
        avio_wb16(pb, tmpo);        // data
    }
    return size;
}

/* iTunes track or disc number */
static int mov_write_trkn_tag(AVIOContext *pb, MOVMuxContext *mov,
                              AVFormatContext *s, int disc)
{
    AVDictionaryEntry *t = av_dict_get(s->metadata,
                                       disc ? "disc" : "track",
                                       NULL, 0);
    int size = 0, track = t ? atoi(t->value) : 0;
    if (track) {
        int tracks = 0;
        char *slash = strchr(t->value, '/');
        if (slash)
            tracks = atoi(slash + 1);
        avio_wb32(pb, 32); /* size */
        ffio_wfourcc(pb, disc ? "disk" : "trkn");
        avio_wb32(pb, 24); /* size */
        ffio_wfourcc(pb, "data");
        avio_wb32(pb, 0);        // 8 bytes empty
        avio_wb32(pb, 0);
        avio_wb16(pb, 0);        // empty
        avio_wb16(pb, track);    // track / disc number
        avio_wb16(pb, tracks);   // total track / disc number
        avio_wb16(pb, 0);        // empty
        size = 32;
    }
    return size;
}

static int mov_write_int8_metadata(AVFormatContext *s, AVIOContext *pb,
                                   const char *name, const char *tag,
                                   int len)
{
    AVDictionaryEntry *t = NULL;
    uint8_t num;
    int size = 24 + len;

    if (len != 1 && len != 4)
        return -1;

    if (!(t = av_dict_get(s->metadata, tag, NULL, 0)))
        return 0;
    num = atoi(t->value);

    avio_wb32(pb, size);
    ffio_wfourcc(pb, name);
    avio_wb32(pb, size - 8);
    ffio_wfourcc(pb, "data");
    avio_wb32(pb, 0x15);
    avio_wb32(pb, 0);
    if (len==4) avio_wb32(pb, num);
    else        avio_w8 (pb, num);

    return size;
}

/* iTunes meta data list */
static int mov_write_ilst_tag(AVIOContext *pb, MOVMuxContext *mov,
                              AVFormatContext *s)
{
    int64_t pos = avio_tell(pb);
    avio_wb32(pb, 0); /* size */
    ffio_wfourcc(pb, "ilst");
    mov_write_string_metadata(s, pb, "\251nam", "title"    , 1);
    mov_write_string_metadata(s, pb, "\251ART", "artist"   , 1);
    mov_write_string_metadata(s, pb, "aART", "album_artist", 1);
    mov_write_string_metadata(s, pb, "\251wrt", "composer" , 1);
    mov_write_string_metadata(s, pb, "\251alb", "album"    , 1);
    mov_write_string_metadata(s, pb, "\251day", "date"     , 1);
    if (!mov->exact &&
        !mov_write_string_metadata(s, pb, "\251too", "encoding_tool", 1))
        mov_write_string_tag(pb, "\251too", LIBAVFORMAT_IDENT, 0, 1);
    mov_write_string_metadata(s, pb, "\251cmt", "comment"  , 1);
    mov_write_string_metadata(s, pb, "\251gen", "genre"    , 1);
    mov_write_string_metadata(s, pb, "\251cpy", "copyright", 1);
    mov_write_string_metadata(s, pb, "\251grp", "grouping" , 1);
    mov_write_string_metadata(s, pb, "\251lyr", "lyrics"   , 1);
    mov_write_string_metadata(s, pb, "desc",    "description",1);
    mov_write_string_metadata(s, pb, "ldes",    "synopsis" , 1);
    mov_write_string_metadata(s, pb, "tvsh",    "show"     , 1);
    mov_write_string_metadata(s, pb, "tven",    "episode_id",1);
    mov_write_string_metadata(s, pb, "tvnn",    "network"  , 1);
    mov_write_int8_metadata  (s, pb, "tves",    "episode_sort",4);
    mov_write_int8_metadata  (s, pb, "tvsn",    "season_number",4);
    mov_write_int8_metadata  (s, pb, "stik",    "media_type",1);
    mov_write_int8_metadata  (s, pb, "hdvd",    "hd_video",  1);
    mov_write_int8_metadata  (s, pb, "pgap",    "gapless_playback",1);
    mov_write_int8_metadata  (s, pb, "cpil",    "compilation", 1);
    mov_write_trkn_tag(pb, mov, s, 0); // track number
    mov_write_trkn_tag(pb, mov, s, 1); // disc number
    mov_write_tmpo_tag(pb, s);
    return update_size(pb, pos);
}

/* iTunes meta data tag */
static int mov_write_meta_tag(AVIOContext *pb, MOVMuxContext *mov,
                              AVFormatContext *s)
{
    int size = 0;
    int64_t pos = avio_tell(pb);
    avio_wb32(pb, 0); /* size */
    ffio_wfourcc(pb, "meta");
    avio_wb32(pb, 0);
    mov_write_itunes_hdlr_tag(pb, mov, s);
    mov_write_ilst_tag(pb, mov, s);
    size = update_size(pb, pos);
    return size;
}

static int mov_write_raw_metadata_tag(AVFormatContext *s, AVIOContext *pb,
                                      const char *name, const char *key)
{
    int len;
    AVDictionaryEntry *t;

    if (!(t = av_dict_get(s->metadata, key, NULL, 0)))
        return 0;

    len = strlen(t->value);
    if (len > 0) {
        int size = len + 8;
        avio_wb32(pb, size);
        ffio_wfourcc(pb, name);
        avio_write(pb, t->value, len);
        return size;
    }
    return 0;
}

static int ascii_to_wc(AVIOContext *pb, const uint8_t *b)
{
    int val;
    while (*b) {
        GET_UTF8(val, *b++, return -1;)
        avio_wb16(pb, val);
    }
    avio_wb16(pb, 0x00);
    return 0;
}

static uint16_t language_code(const char *str)
{
    return (((str[0] - 0x60) & 0x1F) << 10) +
           (((str[1] - 0x60) & 0x1F) <<  5) +
           (( str[2] - 0x60) & 0x1F);
}

static int mov_write_3gp_udta_tag(AVIOContext *pb, AVFormatContext *s,
                                  const char *tag, const char *str)
{
    int64_t pos = avio_tell(pb);
    AVDictionaryEntry *t = av_dict_get(s->metadata, str, NULL, 0);
    if (!t || !utf8len(t->value))
        return 0;
    avio_wb32(pb, 0);   /* size */
    ffio_wfourcc(pb, tag); /* type */
    avio_wb32(pb, 0);   /* version + flags */
    if (!strcmp(tag, "yrrc"))
        avio_wb16(pb, atoi(t->value));
    else {
        avio_wb16(pb, language_code("eng")); /* language */
        avio_write(pb, t->value, strlen(t->value) + 1); /* UTF8 string value */
        if (!strcmp(tag, "albm") &&
            (t = av_dict_get(s->metadata, "track", NULL, 0)))
            avio_w8(pb, atoi(t->value));
    }
    return update_size(pb, pos);
}

static int mov_write_chpl_tag(AVIOContext *pb, AVFormatContext *s)
{
    int64_t pos = avio_tell(pb);
    int i, nb_chapters = FFMIN(s->nb_chapters, 255);

    avio_wb32(pb, 0);            // size
    ffio_wfourcc(pb, "chpl");
    avio_wb32(pb, 0x01000000);   // version + flags
    avio_wb32(pb, 0);            // unknown
    avio_w8(pb, nb_chapters);

    for (i = 0; i < nb_chapters; i++) {
        AVChapter *c = s->chapters[i];
        AVDictionaryEntry *t;
        avio_wb64(pb, av_rescale_q(c->start, c->time_base, (AVRational){1,10000000}));

        if ((t = av_dict_get(c->metadata, "title", NULL, 0))) {
            int len = FFMIN(strlen(t->value), 255);
            avio_w8(pb, len);
            avio_write(pb, t->value, len);
        } else
            avio_w8(pb, 0);
    }
    return update_size(pb, pos);
}

static int mov_write_udta_tag(AVIOContext *pb, MOVMuxContext *mov,
                              AVFormatContext *s)
{
    AVIOContext *pb_buf;
    int ret, size;
    uint8_t *buf;

    ret = avio_open_dyn_buf(&pb_buf);
    if (ret < 0)
        return ret;

    if (mov->mode & MODE_3GP) {
        mov_write_3gp_udta_tag(pb_buf, s, "perf", "artist");
        mov_write_3gp_udta_tag(pb_buf, s, "titl", "title");
        mov_write_3gp_udta_tag(pb_buf, s, "auth", "author");
        mov_write_3gp_udta_tag(pb_buf, s, "gnre", "genre");
        mov_write_3gp_udta_tag(pb_buf, s, "dscp", "comment");
        mov_write_3gp_udta_tag(pb_buf, s, "albm", "album");
        mov_write_3gp_udta_tag(pb_buf, s, "cprt", "copyright");
        mov_write_3gp_udta_tag(pb_buf, s, "yrrc", "date");
    } else if (mov->mode == MODE_MOV) { // the title field breaks gtkpod with mp4 and my suspicion is that stuff is not valid in mp4
        mov_write_string_metadata(s, pb_buf, "\251ART", "artist",      0);
        mov_write_string_metadata(s, pb_buf, "\251nam", "title",       0);
        mov_write_string_metadata(s, pb_buf, "\251aut", "author",      0);
        mov_write_string_metadata(s, pb_buf, "\251alb", "album",       0);
        mov_write_string_metadata(s, pb_buf, "\251day", "date",        0);
        mov_write_string_metadata(s, pb_buf, "\251swr", "encoder",     0);
        // currently ignored by mov.c
        mov_write_string_metadata(s, pb_buf, "\251des", "comment",     0);
        // add support for libquicktime, this atom is also actually read by mov.c
        mov_write_string_metadata(s, pb_buf, "\251cmt", "comment",     0);
        mov_write_string_metadata(s, pb_buf, "\251gen", "genre",       0);
        mov_write_string_metadata(s, pb_buf, "\251cpy", "copyright",   0);
        mov_write_raw_metadata_tag(s, pb_buf, "XMP_", "xmp");
    } else {
        /* iTunes meta data */
        mov_write_meta_tag(pb_buf, mov, s);
    }

    if (s->nb_chapters && !(mov->flags & FF_MOV_FLAG_DISABLE_CHPL))
        mov_write_chpl_tag(pb_buf, s);

    if ((size = avio_close_dyn_buf(pb_buf, &buf)) > 0) {
        avio_wb32(pb, size + 8);
        ffio_wfourcc(pb, "udta");
        avio_write(pb, buf, size);
    }
    av_free(buf);

    return 0;
}

static void mov_write_psp_udta_tag(AVIOContext *pb,
                                   const char *str, const char *lang, int type)
{
    int len = utf8len(str) + 1;
    if (len <= 0)
        return;
    avio_wb16(pb, len * 2 + 10);        /* size */
    avio_wb32(pb, type);                /* type */
    avio_wb16(pb, language_code(lang)); /* language */
    avio_wb16(pb, 0x01);                /* ? */
    ascii_to_wc(pb, str);
}

static int mov_write_uuidusmt_tag(AVIOContext *pb, AVFormatContext *s)
{
    MOVMuxContext *mov = s->priv_data;
    AVDictionaryEntry *title = av_dict_get(s->metadata, "title", NULL, 0);
    int64_t pos, pos2;

    if (title) {
        pos = avio_tell(pb);
        avio_wb32(pb, 0); /* size placeholder*/
        ffio_wfourcc(pb, "uuid");
        ffio_wfourcc(pb, "USMT");
        avio_wb32(pb, 0x21d24fce); /* 96 bit UUID */
        avio_wb32(pb, 0xbb88695c);
        avio_wb32(pb, 0xfac9c740);

        pos2 = avio_tell(pb);
        avio_wb32(pb, 0); /* size placeholder*/
        ffio_wfourcc(pb, "MTDT");
        avio_wb16(pb, 4);

        // ?
        avio_wb16(pb, 0x0C);                 /* size */
        avio_wb32(pb, 0x0B);                 /* type */
        avio_wb16(pb, language_code("und")); /* language */
        avio_wb16(pb, 0x0);                  /* ? */
        avio_wb16(pb, 0x021C);               /* data */

        if (!mov->exact)
            mov_write_psp_udta_tag(pb, LIBAVCODEC_IDENT,      "eng", 0x04);
        mov_write_psp_udta_tag(pb, title->value,          "eng", 0x01);
        mov_write_psp_udta_tag(pb, "2006/04/01 11:11:11", "und", 0x03);

        update_size(pb, pos2);
        return update_size(pb, pos);
    }

    return 0;
}

static void build_chunks(MOVTrack *trk)
{
    int i;
    MOVIentry *chunk = &trk->cluster[0];
    uint64_t chunkSize = chunk->size;
    chunk->chunkNum = 1;
    if (trk->chunkCount)
        return;
    trk->chunkCount = 1;
    for (i = 1; i<trk->entry; i++){
        if (chunk->pos + chunkSize == trk->cluster[i].pos &&
            chunkSize + trk->cluster[i].size < (1<<20)){
            chunkSize             += trk->cluster[i].size;
            chunk->samples_in_chunk += trk->cluster[i].entries;
        } else {
            trk->cluster[i].chunkNum = chunk->chunkNum+1;
            chunk=&trk->cluster[i];
            chunkSize = chunk->size;
            trk->chunkCount++;
        }
    }
}

static int mov_write_moov_tag(AVIOContext *pb, MOVMuxContext *mov,
                              AVFormatContext *s)
{
    int i;
    int64_t pos = avio_tell(pb);
    avio_wb32(pb, 0); /* size placeholder*/
    ffio_wfourcc(pb, "moov");

    for (i = 0; i < mov->nb_streams; i++) {
        if (mov->tracks[i].entry <= 0 && !(mov->flags & FF_MOV_FLAG_FRAGMENT))
            continue;

        mov->tracks[i].time     = mov->time;
        mov->tracks[i].track_id = i + 1;

        if (mov->tracks[i].entry)
            build_chunks(&mov->tracks[i]);
    }

    if (mov->chapter_track)
        for (i = 0; i < s->nb_streams; i++) {
            mov->tracks[i].tref_tag = MKTAG('c','h','a','p');
            mov->tracks[i].tref_id  = mov->tracks[mov->chapter_track].track_id;
        }
    for (i = 0; i < mov->nb_streams; i++) {
        if (mov->tracks[i].tag == MKTAG('r','t','p',' ')) {
            mov->tracks[i].tref_tag = MKTAG('h','i','n','t');
            mov->tracks[i].tref_id =
                mov->tracks[mov->tracks[i].src_track].track_id;
        }
    }
    for (i = 0; i < mov->nb_streams; i++) {
        if (mov->tracks[i].tag == MKTAG('t','m','c','d')) {
            int src_trk = mov->tracks[i].src_track;
            mov->tracks[src_trk].tref_tag = mov->tracks[i].tag;
            mov->tracks[src_trk].tref_id  = mov->tracks[i].track_id;
            //src_trk may have a different timescale than the tmcd track
            mov->tracks[i].track_duration = av_rescale(mov->tracks[src_trk].track_duration,
                                                       mov->tracks[i].timescale,
                                                       mov->tracks[src_trk].timescale);
        }
    }

    mov_write_mvhd_tag(pb, mov);
    if (mov->mode != MODE_MOV && !mov->iods_skip)
        mov_write_iods_tag(pb, mov);
    for (i = 0; i < mov->nb_streams; i++) {
        if (mov->tracks[i].entry > 0 || mov->flags & FF_MOV_FLAG_FRAGMENT) {
            mov_write_trak_tag(pb, mov, &(mov->tracks[i]), i < s->nb_streams ? s->streams[i] : NULL);
        }
    }
    if (mov->flags & FF_MOV_FLAG_FRAGMENT)
        mov_write_mvex_tag(pb, mov); /* QuickTime requires trak to precede this */

    if (mov->mode == MODE_PSP)
        mov_write_uuidusmt_tag(pb, s);
    else
        mov_write_udta_tag(pb, mov, s);

    return update_size(pb, pos);
}

static void param_write_int(AVIOContext *pb, const char *name, int value)
{
    avio_printf(pb, "<param name=\"%s\" value=\"%d\" valuetype=\"data\"/>\n", name, value);
}

static void param_write_string(AVIOContext *pb, const char *name, const char *value)
{
    avio_printf(pb, "<param name=\"%s\" value=\"%s\" valuetype=\"data\"/>\n", name, value);
}

static void param_write_hex(AVIOContext *pb, const char *name, const uint8_t *value, int len)
{
    char buf[150];
    len = FFMIN(sizeof(buf) / 2 - 1, len);
    ff_data_to_hex(buf, value, len, 0);
    buf[2 * len] = '\0';
    avio_printf(pb, "<param name=\"%s\" value=\"%s\" valuetype=\"data\"/>\n", name, buf);
}

static int mov_write_isml_manifest(AVIOContext *pb, MOVMuxContext *mov)
{
    int64_t pos = avio_tell(pb);
    int i;
    static const uint8_t uuid[] = {
        0xa5, 0xd4, 0x0b, 0x30, 0xe8, 0x14, 0x11, 0xdd,
        0xba, 0x2f, 0x08, 0x00, 0x20, 0x0c, 0x9a, 0x66
    };

    avio_wb32(pb, 0);
    ffio_wfourcc(pb, "uuid");
    avio_write(pb, uuid, sizeof(uuid));
    avio_wb32(pb, 0);

    avio_printf(pb, "<?xml version=\"1.0\" encoding=\"utf-8\"?>\n");
    avio_printf(pb, "<smil xmlns=\"http://www.w3.org/2001/SMIL20/Language\">\n");
    avio_printf(pb, "<head>\n");
    if (!mov->exact)
        avio_printf(pb, "<meta name=\"creator\" content=\"%s\" />\n",
                    LIBAVFORMAT_IDENT);
    avio_printf(pb, "</head>\n");
    avio_printf(pb, "<body>\n");
    avio_printf(pb, "<switch>\n");
    for (i = 0; i < mov->nb_streams; i++) {
        MOVTrack *track = &mov->tracks[i];
        const char *type;
        /* track->track_id is initialized in write_moov, and thus isn't known
         * here yet */
        int track_id = i + 1;

        if (track->enc->codec_type == AVMEDIA_TYPE_VIDEO) {
            type = "video";
        } else if (track->enc->codec_type == AVMEDIA_TYPE_AUDIO) {
            type = "audio";
        } else {
            continue;
        }
        avio_printf(pb, "<%s systemBitrate=\"%d\">\n", type,
                                                       track->enc->bit_rate);
        param_write_int(pb, "systemBitrate", track->enc->bit_rate);
        param_write_int(pb, "trackID", track_id);
        if (track->enc->codec_type == AVMEDIA_TYPE_VIDEO) {
            if (track->enc->codec_id == AV_CODEC_ID_H264) {
                uint8_t *ptr;
                int size = track->enc->extradata_size;
                if (!ff_avc_write_annexb_extradata(track->enc->extradata, &ptr,
                                                   &size)) {
                    param_write_hex(pb, "CodecPrivateData",
                                    ptr ? ptr : track->enc->extradata,
                                    size);
                    av_free(ptr);
                }
                param_write_string(pb, "FourCC", "H264");
            } else if (track->enc->codec_id == AV_CODEC_ID_VC1) {
                param_write_string(pb, "FourCC", "WVC1");
                param_write_hex(pb, "CodecPrivateData", track->enc->extradata,
                                track->enc->extradata_size);
            }
            param_write_int(pb, "MaxWidth", track->enc->width);
            param_write_int(pb, "MaxHeight", track->enc->height);
            param_write_int(pb, "DisplayWidth", track->enc->width);
            param_write_int(pb, "DisplayHeight", track->enc->height);
        } else {
            if (track->enc->codec_id == AV_CODEC_ID_AAC) {
                param_write_string(pb, "FourCC", "AACL");
            } else if (track->enc->codec_id == AV_CODEC_ID_WMAPRO) {
                param_write_string(pb, "FourCC", "WMAP");
            }
            param_write_hex(pb, "CodecPrivateData", track->enc->extradata,
                            track->enc->extradata_size);
            param_write_int(pb, "AudioTag", ff_codec_get_tag(ff_codec_wav_tags,
                                                             track->enc->codec_id));
            param_write_int(pb, "Channels", track->enc->channels);
            param_write_int(pb, "SamplingRate", track->enc->sample_rate);
            param_write_int(pb, "BitsPerSample", 16);
            param_write_int(pb, "PacketSize", track->enc->block_align ?
                                              track->enc->block_align : 4);
        }
        avio_printf(pb, "</%s>\n", type);
    }
    avio_printf(pb, "</switch>\n");
    avio_printf(pb, "</body>\n");
    avio_printf(pb, "</smil>\n");

    return update_size(pb, pos);
}

static int mov_write_mfhd_tag(AVIOContext *pb, MOVMuxContext *mov)
{
    avio_wb32(pb, 16);
    ffio_wfourcc(pb, "mfhd");
    avio_wb32(pb, 0);
    avio_wb32(pb, mov->fragments);
    return 0;
}

static int mov_write_tfhd_tag(AVIOContext *pb, MOVMuxContext *mov,
                              MOVTrack *track, int64_t moof_offset)
{
    int64_t pos = avio_tell(pb);
    uint32_t flags = MOV_TFHD_DEFAULT_SIZE | MOV_TFHD_DEFAULT_DURATION |
                     MOV_TFHD_BASE_DATA_OFFSET;
    if (!track->entry) {
        flags |= MOV_TFHD_DURATION_IS_EMPTY;
    } else {
        flags |= MOV_TFHD_DEFAULT_FLAGS;
    }
    if (mov->flags & FF_MOV_FLAG_OMIT_TFHD_OFFSET)
        flags &= ~MOV_TFHD_BASE_DATA_OFFSET;
    if (mov->flags & FF_MOV_FLAG_DEFAULT_BASE_MOOF) {
        flags &= ~MOV_TFHD_BASE_DATA_OFFSET;
        flags |= MOV_TFHD_DEFAULT_BASE_IS_MOOF;
    }

    /* Don't set a default sample size, the silverlight player refuses
     * to play files with that set. Don't set a default sample duration,
     * WMP freaks out if it is set. Don't set a base data offset, PIFF
     * file format says it MUST NOT be set. */
    if (track->mode == MODE_ISM)
        flags &= ~(MOV_TFHD_DEFAULT_SIZE | MOV_TFHD_DEFAULT_DURATION |
                   MOV_TFHD_BASE_DATA_OFFSET);

    avio_wb32(pb, 0); /* size placeholder */
    ffio_wfourcc(pb, "tfhd");
    avio_w8(pb, 0); /* version */
    avio_wb24(pb, flags);

    avio_wb32(pb, track->track_id); /* track-id */
    if (flags & MOV_TFHD_BASE_DATA_OFFSET)
        avio_wb64(pb, moof_offset);
    if (flags & MOV_TFHD_DEFAULT_DURATION) {
        track->default_duration = get_cluster_duration(track, 0);
        avio_wb32(pb, track->default_duration);
    }
    if (flags & MOV_TFHD_DEFAULT_SIZE) {
        track->default_size = track->entry ? track->cluster[0].size : 1;
        avio_wb32(pb, track->default_size);
    } else
        track->default_size = -1;

    if (flags & MOV_TFHD_DEFAULT_FLAGS) {
        track->default_sample_flags =
            track->enc->codec_type == AVMEDIA_TYPE_VIDEO ?
            (MOV_FRAG_SAMPLE_FLAG_DEPENDS_YES | MOV_FRAG_SAMPLE_FLAG_IS_NON_SYNC) :
            MOV_FRAG_SAMPLE_FLAG_DEPENDS_NO;
        avio_wb32(pb, track->default_sample_flags);
    }

    return update_size(pb, pos);
}

static uint32_t get_sample_flags(MOVTrack *track, MOVIentry *entry)
{
    return entry->flags & MOV_SYNC_SAMPLE ? MOV_FRAG_SAMPLE_FLAG_DEPENDS_NO :
           (MOV_FRAG_SAMPLE_FLAG_DEPENDS_YES | MOV_FRAG_SAMPLE_FLAG_IS_NON_SYNC);
}

static int mov_write_trun_tag(AVIOContext *pb, MOVMuxContext *mov,
                              MOVTrack *track, int moof_size)
{
    int64_t pos = avio_tell(pb);
    uint32_t flags = MOV_TRUN_DATA_OFFSET;
    int i;

    for (i = 0; i < track->entry; i++) {
        if (get_cluster_duration(track, i) != track->default_duration)
            flags |= MOV_TRUN_SAMPLE_DURATION;
        if (track->cluster[i].size != track->default_size)
            flags |= MOV_TRUN_SAMPLE_SIZE;
        if (i > 0 && get_sample_flags(track, &track->cluster[i]) != track->default_sample_flags)
            flags |= MOV_TRUN_SAMPLE_FLAGS;
    }
    if (!(flags & MOV_TRUN_SAMPLE_FLAGS))
        flags |= MOV_TRUN_FIRST_SAMPLE_FLAGS;
    if (track->flags & MOV_TRACK_CTTS)
        flags |= MOV_TRUN_SAMPLE_CTS;

    avio_wb32(pb, 0); /* size placeholder */
    ffio_wfourcc(pb, "trun");
    avio_w8(pb, 0); /* version */
    avio_wb24(pb, flags);

    avio_wb32(pb, track->entry); /* sample count */
    if (mov->flags & FF_MOV_FLAG_OMIT_TFHD_OFFSET &&
        !(mov->flags & FF_MOV_FLAG_DEFAULT_BASE_MOOF) &&
        !mov->first_trun)
        avio_wb32(pb, 0); /* Later tracks follow immediately after the previous one */
    else
        avio_wb32(pb, moof_size + 8 + track->data_offset +
                      track->cluster[0].pos); /* data offset */
    if (flags & MOV_TRUN_FIRST_SAMPLE_FLAGS)
        avio_wb32(pb, get_sample_flags(track, &track->cluster[0]));

    for (i = 0; i < track->entry; i++) {
        if (flags & MOV_TRUN_SAMPLE_DURATION)
            avio_wb32(pb, get_cluster_duration(track, i));
        if (flags & MOV_TRUN_SAMPLE_SIZE)
            avio_wb32(pb, track->cluster[i].size);
        if (flags & MOV_TRUN_SAMPLE_FLAGS)
            avio_wb32(pb, get_sample_flags(track, &track->cluster[i]));
        if (flags & MOV_TRUN_SAMPLE_CTS)
            avio_wb32(pb, track->cluster[i].cts);
    }

    mov->first_trun = 0;
    return update_size(pb, pos);
}

static int mov_write_tfxd_tag(AVIOContext *pb, MOVTrack *track)
{
    int64_t pos = avio_tell(pb);
    static const uint8_t uuid[] = {
        0x6d, 0x1d, 0x9b, 0x05, 0x42, 0xd5, 0x44, 0xe6,
        0x80, 0xe2, 0x14, 0x1d, 0xaf, 0xf7, 0x57, 0xb2
    };

    avio_wb32(pb, 0); /* size placeholder */
    ffio_wfourcc(pb, "uuid");
    avio_write(pb, uuid, sizeof(uuid));
    avio_w8(pb, 1);
    avio_wb24(pb, 0);
    avio_wb64(pb, track->frag_start);
    avio_wb64(pb, track->start_dts + track->track_duration -
                  track->cluster[0].dts);

    return update_size(pb, pos);
}

static int mov_write_tfrf_tag(AVIOContext *pb, MOVMuxContext *mov,
                              MOVTrack *track, int entry)
{
    int n = track->nb_frag_info - 1 - entry, i;
    int size = 8 + 16 + 4 + 1 + 16*n;
    static const uint8_t uuid[] = {
        0xd4, 0x80, 0x7e, 0xf2, 0xca, 0x39, 0x46, 0x95,
        0x8e, 0x54, 0x26, 0xcb, 0x9e, 0x46, 0xa7, 0x9f
    };

    if (entry < 0)
        return 0;

    avio_seek(pb, track->frag_info[entry].tfrf_offset, SEEK_SET);
    avio_wb32(pb, size);
    ffio_wfourcc(pb, "uuid");
    avio_write(pb, uuid, sizeof(uuid));
    avio_w8(pb, 1);
    avio_wb24(pb, 0);
    avio_w8(pb, n);
    for (i = 0; i < n; i++) {
        int index = entry + 1 + i;
        avio_wb64(pb, track->frag_info[index].time);
        avio_wb64(pb, track->frag_info[index].duration);
    }
    if (n < mov->ism_lookahead) {
        int free_size = 16 * (mov->ism_lookahead - n);
        avio_wb32(pb, free_size);
        ffio_wfourcc(pb, "free");
        ffio_fill(pb, 0, free_size - 8);
    }

    return 0;
}

static int mov_write_tfrf_tags(AVIOContext *pb, MOVMuxContext *mov,
                               MOVTrack *track)
{
    int64_t pos = avio_tell(pb);
    int i;
    for (i = 0; i < mov->ism_lookahead; i++) {
        /* Update the tfrf tag for the last ism_lookahead fragments,
         * nb_frag_info - 1 is the next fragment to be written. */
        mov_write_tfrf_tag(pb, mov, track, track->nb_frag_info - 2 - i);
    }
    avio_seek(pb, pos, SEEK_SET);
    return 0;
}

static int mov_add_tfra_entries(AVIOContext *pb, MOVMuxContext *mov, int tracks,
                                int size)
{
    int i;
    for (i = 0; i < mov->nb_streams; i++) {
        MOVTrack *track = &mov->tracks[i];
        MOVFragmentInfo *info;
        if ((tracks >= 0 && i != tracks) || !track->entry)
            continue;
        track->nb_frag_info++;
        if (track->nb_frag_info >= track->frag_info_capacity) {
            unsigned new_capacity = track->nb_frag_info + MOV_FRAG_INFO_ALLOC_INCREMENT;
            if (av_reallocp_array(&track->frag_info,
                                  new_capacity,
                                  sizeof(*track->frag_info)))
                return AVERROR(ENOMEM);
            track->frag_info_capacity = new_capacity;
        }
        info = &track->frag_info[track->nb_frag_info - 1];
        info->offset   = avio_tell(pb);
        info->size     = size;
        // Try to recreate the original pts for the first packet
        // from the fields we have stored
        info->time     = track->start_dts + track->frag_start +
                         track->cluster[0].cts;
        // If the pts is less than zero, we will have trimmed
        // away parts of the media track using an edit list,
        // and the corresponding start presentation time is zero.
        if (info->time < 0)
            info->time = 0;
        info->duration = track->start_dts + track->track_duration -
                         track->cluster[0].dts;
        info->tfrf_offset = 0;
        mov_write_tfrf_tags(pb, mov, track);
    }
    return 0;
}

static int mov_write_tfdt_tag(AVIOContext *pb, MOVTrack *track)
{
    int64_t pos = avio_tell(pb);

    avio_wb32(pb, 0); /* size */
    ffio_wfourcc(pb, "tfdt");
    avio_w8(pb, 1); /* version */
    avio_wb24(pb, 0);
    avio_wb64(pb, track->frag_start);
    return update_size(pb, pos);
}

static int mov_write_traf_tag(AVIOContext *pb, MOVMuxContext *mov,
                              MOVTrack *track, int64_t moof_offset,
                              int moof_size)
{
    int64_t pos = avio_tell(pb);
    avio_wb32(pb, 0); /* size placeholder */
    ffio_wfourcc(pb, "traf");

    mov_write_tfhd_tag(pb, mov, track, moof_offset);
    if (mov->mode != MODE_ISM)
        mov_write_tfdt_tag(pb, track);
    mov_write_trun_tag(pb, mov, track, moof_size);
    if (mov->mode == MODE_ISM) {
        mov_write_tfxd_tag(pb, track);

        if (mov->ism_lookahead) {
            int i, size = 16 + 4 + 1 + 16 * mov->ism_lookahead;

            if (track->nb_frag_info > 0) {
                MOVFragmentInfo *info = &track->frag_info[track->nb_frag_info - 1];
                if (!info->tfrf_offset)
                    info->tfrf_offset = avio_tell(pb);
            }
            avio_wb32(pb, 8 + size);
            ffio_wfourcc(pb, "free");
            for (i = 0; i < size; i++)
                avio_w8(pb, 0);
        }
    }

    return update_size(pb, pos);
}

static int mov_write_moof_tag_internal(AVIOContext *pb, MOVMuxContext *mov,
                                       int tracks, int moof_size)
{
    int64_t pos = avio_tell(pb);
    int i;

    avio_wb32(pb, 0); /* size placeholder */
    ffio_wfourcc(pb, "moof");
    mov->first_trun = 1;

    mov_write_mfhd_tag(pb, mov);
    for (i = 0; i < mov->nb_streams; i++) {
        MOVTrack *track = &mov->tracks[i];
        if (tracks >= 0 && i != tracks)
            continue;
        if (!track->entry)
            continue;
        mov_write_traf_tag(pb, mov, track, pos, moof_size);
    }

    return update_size(pb, pos);
}

static int mov_write_sidx_tag(AVIOContext *pb,
                              MOVTrack *track, int ref_size, int total_sidx_size)
{
    int64_t pos = avio_tell(pb), offset_pos, end_pos;
    int64_t presentation_time, duration, offset;
    int starts_with_SAP, i, entries;

    if (track->entry) {
        entries = 1;
        presentation_time = track->start_dts + track->frag_start +
                            track->cluster[0].cts;
        duration = track->start_dts + track->track_duration -
                   track->cluster[0].dts;
        starts_with_SAP = track->cluster[0].flags & MOV_SYNC_SAMPLE;
    } else {
        entries = track->nb_frag_info;
        presentation_time = track->frag_info[0].time;
    }

    // pts<0 should be cut away using edts
    if (presentation_time < 0)
        presentation_time = 0;

    avio_wb32(pb, 0); /* size */
    ffio_wfourcc(pb, "sidx");
    avio_w8(pb, 1); /* version */
    avio_wb24(pb, 0);
    avio_wb32(pb, track->track_id); /* reference_ID */
    avio_wb32(pb, track->timescale); /* timescale */
    avio_wb64(pb, presentation_time); /* earliest_presentation_time */
    offset_pos = avio_tell(pb);
    avio_wb64(pb, 0); /* first_offset (offset to referenced moof) */
    avio_wb16(pb, 0); /* reserved */

    avio_wb16(pb, entries); /* reference_count */
    for (i = 0; i < entries; i++) {
        if (!track->entry) {
            if (i > 1 && track->frag_info[i].offset != track->frag_info[i - 1].offset + track->frag_info[i - 1].size) {
               av_log(NULL, AV_LOG_ERROR, "Non-consecutive fragments, writing incorrect sidx\n");
            }
            duration = track->frag_info[i].duration;
            ref_size = track->frag_info[i].size;
            starts_with_SAP = 1;
        }
        avio_wb32(pb, (0 << 31) | (ref_size & 0x7fffffff)); /* reference_type (0 = media) | referenced_size */
        avio_wb32(pb, duration); /* subsegment_duration */
        avio_wb32(pb, (starts_with_SAP << 31) | (0 << 28) | 0); /* starts_with_SAP | SAP_type | SAP_delta_time */
    }

    end_pos = avio_tell(pb);
    offset = pos + total_sidx_size - end_pos;
    avio_seek(pb, offset_pos, SEEK_SET);
    avio_wb64(pb, offset);
    avio_seek(pb, end_pos, SEEK_SET);
    return update_size(pb, pos);
}

static int mov_write_sidx_tags(AVIOContext *pb, MOVMuxContext *mov,
                               int tracks, int ref_size)
{
    int i, round, ret;
    AVIOContext *avio_buf;
    int total_size = 0;
    for (round = 0; round < 2; round++) {
        // First run one round to calculate the total size of all
        // sidx atoms.
        // This would be much simpler if we'd only write one sidx
        // atom, for the first track in the moof.
        if (round == 0) {
            if ((ret = ffio_open_null_buf(&avio_buf)) < 0)
                return ret;
        } else {
            avio_buf = pb;
        }
        for (i = 0; i < mov->nb_streams; i++) {
            MOVTrack *track = &mov->tracks[i];
            if (tracks >= 0 && i != tracks)
                continue;
            // When writing a sidx for the full file, entry is 0, but
            // we want to include all tracks. ref_size is 0 in this case,
            // since we read it from frag_info instead.
            if (!track->entry && ref_size > 0)
                continue;
            total_size -= mov_write_sidx_tag(avio_buf, track, ref_size,
                                             total_size);
        }
        if (round == 0)
            total_size = ffio_close_null_buf(avio_buf);
    }
    return 0;
}

static int mov_write_moof_tag(AVIOContext *pb, MOVMuxContext *mov, int tracks,
                              int64_t mdat_size)
{
    AVIOContext *avio_buf;
    int ret, moof_size;

    if ((ret = ffio_open_null_buf(&avio_buf)) < 0)
        return ret;
    mov_write_moof_tag_internal(avio_buf, mov, tracks, 0);
    moof_size = ffio_close_null_buf(avio_buf);

    if (mov->flags & FF_MOV_FLAG_DASH && !(mov->flags & FF_MOV_FLAG_FASTSTART))
        mov_write_sidx_tags(pb, mov, tracks, moof_size + 8 + mdat_size);

    if ((ret = mov_add_tfra_entries(pb, mov, tracks, moof_size + 8 + mdat_size)) < 0)
        return ret;

    return mov_write_moof_tag_internal(pb, mov, tracks, moof_size);
}

static int mov_write_tfra_tag(AVIOContext *pb, MOVTrack *track)
{
    int64_t pos = avio_tell(pb);
    int i;

    avio_wb32(pb, 0); /* size placeholder */
    ffio_wfourcc(pb, "tfra");
    avio_w8(pb, 1); /* version */
    avio_wb24(pb, 0);

    avio_wb32(pb, track->track_id);
    avio_wb32(pb, 0); /* length of traf/trun/sample num */
    avio_wb32(pb, track->nb_frag_info);
    for (i = 0; i < track->nb_frag_info; i++) {
        avio_wb64(pb, track->frag_info[i].time);
        avio_wb64(pb, track->frag_info[i].offset + track->data_offset);
        avio_w8(pb, 1); /* traf number */
        avio_w8(pb, 1); /* trun number */
        avio_w8(pb, 1); /* sample number */
    }

    return update_size(pb, pos);
}

static int mov_write_mfra_tag(AVIOContext *pb, MOVMuxContext *mov)
{
    int64_t pos = avio_tell(pb);
    int i;

    avio_wb32(pb, 0); /* size placeholder */
    ffio_wfourcc(pb, "mfra");
    /* An empty mfra atom is enough to indicate to the publishing point that
     * the stream has ended. */
    if (mov->flags & FF_MOV_FLAG_ISML)
        return update_size(pb, pos);

    for (i = 0; i < mov->nb_streams; i++) {
        MOVTrack *track = &mov->tracks[i];
        if (track->nb_frag_info)
            mov_write_tfra_tag(pb, track);
    }

    avio_wb32(pb, 16);
    ffio_wfourcc(pb, "mfro");
    avio_wb32(pb, 0); /* version + flags */
    avio_wb32(pb, avio_tell(pb) + 4 - pos);

    return update_size(pb, pos);
}

static int mov_write_mdat_tag(AVIOContext *pb, MOVMuxContext *mov)
{
    avio_wb32(pb, 8);    // placeholder for extended size field (64 bit)
    ffio_wfourcc(pb, mov->mode == MODE_MOV ? "wide" : "free");

    mov->mdat_pos = avio_tell(pb);
    avio_wb32(pb, 0); /* size placeholder*/
    ffio_wfourcc(pb, "mdat");
    return 0;
}

/* TODO: This needs to be more general */
static int mov_write_ftyp_tag(AVIOContext *pb, AVFormatContext *s)
{
    MOVMuxContext *mov = s->priv_data;
    int64_t pos = avio_tell(pb);
    int has_h264 = 0, has_video = 0;
    int minor = 0x200;
    int i;

    for (i = 0; i < s->nb_streams; i++) {
        AVStream *st = s->streams[i];
        if (st->codec->codec_type == AVMEDIA_TYPE_VIDEO)
            has_video = 1;
        if (st->codec->codec_id == AV_CODEC_ID_H264)
            has_h264 = 1;
    }

    avio_wb32(pb, 0); /* size */
    ffio_wfourcc(pb, "ftyp");

    if (mov->major_brand && strlen(mov->major_brand) >= 4)
        ffio_wfourcc(pb, mov->major_brand);
    else if (mov->mode == MODE_3GP) {
        ffio_wfourcc(pb, has_h264 ? "3gp6"  : "3gp4");
        minor =     has_h264 ?   0x100 :   0x200;
    } else if (mov->mode & MODE_3G2) {
        ffio_wfourcc(pb, has_h264 ? "3g2b"  : "3g2a");
        minor =     has_h264 ? 0x20000 : 0x10000;
    } else if (mov->mode == MODE_PSP)
        ffio_wfourcc(pb, "MSNV");
    else if (mov->mode == MODE_MP4 && mov->flags & FF_MOV_FLAG_DEFAULT_BASE_MOOF)
        ffio_wfourcc(pb, "iso5"); // Required when using default-base-is-moof
    else if (mov->mode == MODE_MP4)
        ffio_wfourcc(pb, "isom");
    else if (mov->mode == MODE_IPOD)
        ffio_wfourcc(pb, has_video ? "M4V ":"M4A ");
    else if (mov->mode == MODE_ISM)
        ffio_wfourcc(pb, "isml");
    else if (mov->mode == MODE_F4V)
        ffio_wfourcc(pb, "f4v ");
    else
        ffio_wfourcc(pb, "qt  ");

    avio_wb32(pb, minor);

    if (mov->mode == MODE_MOV)
        ffio_wfourcc(pb, "qt  ");
    else if (mov->mode == MODE_ISM) {
        ffio_wfourcc(pb, "piff");
    } else if (!(mov->flags & FF_MOV_FLAG_DEFAULT_BASE_MOOF)) {
        ffio_wfourcc(pb, "isom");
        ffio_wfourcc(pb, "iso2");
        if (has_h264)
            ffio_wfourcc(pb, "avc1");
    }

    // We add tfdt atoms when fragmenting, signal this with the iso6 compatible
    // brand. This is compatible with users that don't understand tfdt.
    if (mov->flags & FF_MOV_FLAG_FRAGMENT && mov->mode != MODE_ISM)
        ffio_wfourcc(pb, "iso6");

    if (mov->mode == MODE_3GP)
        ffio_wfourcc(pb, has_h264 ? "3gp6":"3gp4");
    else if (mov->mode & MODE_3G2)
        ffio_wfourcc(pb, has_h264 ? "3g2b":"3g2a");
    else if (mov->mode == MODE_PSP)
        ffio_wfourcc(pb, "MSNV");
    else if (mov->mode == MODE_MP4)
        ffio_wfourcc(pb, "mp41");

    if (mov->flags & FF_MOV_FLAG_DASH && mov->flags & FF_MOV_FLAG_FASTSTART)
        ffio_wfourcc(pb, "dash");

    return update_size(pb, pos);
}

static void mov_write_uuidprof_tag(AVIOContext *pb, AVFormatContext *s)
{
    AVStream       *video_st    = s->streams[0];
    AVCodecContext *video_codec = s->streams[0]->codec;
    AVCodecContext *audio_codec = s->streams[1]->codec;
    int audio_rate = audio_codec->sample_rate;
    // TODO: should be avg_frame_rate
    int frame_rate = ((video_st->time_base.den) * (0x10000)) / (video_st->time_base.num);
    int audio_kbitrate = audio_codec->bit_rate / 1000;
    int video_kbitrate = FFMIN(video_codec->bit_rate / 1000, 800 - audio_kbitrate);

    avio_wb32(pb, 0x94); /* size */
    ffio_wfourcc(pb, "uuid");
    ffio_wfourcc(pb, "PROF");

    avio_wb32(pb, 0x21d24fce); /* 96 bit UUID */
    avio_wb32(pb, 0xbb88695c);
    avio_wb32(pb, 0xfac9c740);

    avio_wb32(pb, 0x0);  /* ? */
    avio_wb32(pb, 0x3);  /* 3 sections ? */

    avio_wb32(pb, 0x14); /* size */
    ffio_wfourcc(pb, "FPRF");
    avio_wb32(pb, 0x0);  /* ? */
    avio_wb32(pb, 0x0);  /* ? */
    avio_wb32(pb, 0x0);  /* ? */

    avio_wb32(pb, 0x2c);  /* size */
    ffio_wfourcc(pb, "APRF"); /* audio */
    avio_wb32(pb, 0x0);
    avio_wb32(pb, 0x2);   /* TrackID */
    ffio_wfourcc(pb, "mp4a");
    avio_wb32(pb, 0x20f);
    avio_wb32(pb, 0x0);
    avio_wb32(pb, audio_kbitrate);
    avio_wb32(pb, audio_kbitrate);
    avio_wb32(pb, audio_rate);
    avio_wb32(pb, audio_codec->channels);

    avio_wb32(pb, 0x34);  /* size */
    ffio_wfourcc(pb, "VPRF");   /* video */
    avio_wb32(pb, 0x0);
    avio_wb32(pb, 0x1);    /* TrackID */
    if (video_codec->codec_id == AV_CODEC_ID_H264) {
        ffio_wfourcc(pb, "avc1");
        avio_wb16(pb, 0x014D);
        avio_wb16(pb, 0x0015);
    } else {
        ffio_wfourcc(pb, "mp4v");
        avio_wb16(pb, 0x0000);
        avio_wb16(pb, 0x0103);
    }
    avio_wb32(pb, 0x0);
    avio_wb32(pb, video_kbitrate);
    avio_wb32(pb, video_kbitrate);
    avio_wb32(pb, frame_rate);
    avio_wb32(pb, frame_rate);
    avio_wb16(pb, video_codec->width);
    avio_wb16(pb, video_codec->height);
    avio_wb32(pb, 0x010001); /* ? */
}

static int mov_write_identification(AVIOContext *pb, AVFormatContext *s)
{
    MOVMuxContext *mov = s->priv_data;
    int i;

    mov_write_ftyp_tag(pb,s);
    if (mov->mode == MODE_PSP) {
        int video_streams_nb = 0, audio_streams_nb = 0, other_streams_nb = 0;
        for (i = 0; i < s->nb_streams; i++) {
            AVStream *st = s->streams[i];
            if (st->codec->codec_type == AVMEDIA_TYPE_VIDEO)
                video_streams_nb++;
            else if (st->codec->codec_type == AVMEDIA_TYPE_AUDIO)
                audio_streams_nb++;
            else
                other_streams_nb++;
            }

        if (video_streams_nb != 1 || audio_streams_nb != 1 || other_streams_nb) {
            av_log(s, AV_LOG_ERROR, "PSP mode need one video and one audio stream\n");
            return AVERROR(EINVAL);
        }
        mov_write_uuidprof_tag(pb, s);
    }
    return 0;
}

static int mov_parse_mpeg2_frame(AVPacket *pkt, uint32_t *flags)
{
    uint32_t c = -1;
    int i, closed_gop = 0;

    for (i = 0; i < pkt->size - 4; i++) {
        c = (c << 8) + pkt->data[i];
        if (c == 0x1b8) { // gop
            closed_gop = pkt->data[i + 4] >> 6 & 0x01;
        } else if (c == 0x100) { // pic
            int temp_ref = (pkt->data[i + 1] << 2) | (pkt->data[i + 2] >> 6);
            if (!temp_ref || closed_gop) // I picture is not reordered
                *flags = MOV_SYNC_SAMPLE;
            else
                *flags = MOV_PARTIAL_SYNC_SAMPLE;
            break;
        }
    }
    return 0;
}

static void mov_parse_vc1_frame(AVPacket *pkt, MOVTrack *trk, int fragment)
{
    const uint8_t *start, *next, *end = pkt->data + pkt->size;
    int seq = 0, entry = 0;
    int key = pkt->flags & AV_PKT_FLAG_KEY;
    start = find_next_marker(pkt->data, end);
    for (next = start; next < end; start = next) {
        next = find_next_marker(start + 4, end);
        switch (AV_RB32(start)) {
        case VC1_CODE_SEQHDR:
            seq = 1;
            break;
        case VC1_CODE_ENTRYPOINT:
            entry = 1;
            break;
        case VC1_CODE_SLICE:
            trk->vc1_info.slices = 1;
            break;
        }
    }
    if (!trk->entry && !fragment) {
        /* First packet in first fragment */
        trk->vc1_info.first_packet_seq   = seq;
        trk->vc1_info.first_packet_entry = entry;
    } else if ((seq && !trk->vc1_info.packet_seq) ||
               (entry && !trk->vc1_info.packet_entry)) {
        int i;
        for (i = 0; i < trk->entry; i++)
            trk->cluster[i].flags &= ~MOV_SYNC_SAMPLE;
        trk->has_keyframes = 0;
        if (seq)
            trk->vc1_info.packet_seq = 1;
        if (entry)
            trk->vc1_info.packet_entry = 1;
        if (!fragment) {
            /* First fragment */
            if ((!seq   || trk->vc1_info.first_packet_seq) &&
                (!entry || trk->vc1_info.first_packet_entry)) {
                /* First packet had the same headers as this one, readd the
                 * sync sample flag. */
                trk->cluster[0].flags |= MOV_SYNC_SAMPLE;
                trk->has_keyframes = 1;
            }
        }
    }
    if (trk->vc1_info.packet_seq && trk->vc1_info.packet_entry)
        key = seq && entry;
    else if (trk->vc1_info.packet_seq)
        key = seq;
    else if (trk->vc1_info.packet_entry)
        key = entry;
    if (key) {
        trk->cluster[trk->entry].flags |= MOV_SYNC_SAMPLE;
        trk->has_keyframes++;
    }
}

static int mov_flush_fragment(AVFormatContext *s)
{
    MOVMuxContext *mov = s->priv_data;
    int i, first_track = -1;
    int64_t mdat_size = 0;

    if (!(mov->flags & FF_MOV_FLAG_FRAGMENT))
        return 0;

    if (mov->fragments == 0) {
        int64_t pos = avio_tell(s->pb);
        uint8_t *buf;
        int buf_size, moov_size;

        for (i = 0; i < mov->nb_streams; i++)
            if (!mov->tracks[i].entry)
                break;
        /* Don't write the initial moov unless all tracks have data */
        if (i < mov->nb_streams)
            return 0;

        moov_size = get_moov_size(s);
        for (i = 0; i < mov->nb_streams; i++)
            mov->tracks[i].data_offset = pos + moov_size + 8;

        if (mov->flags & FF_MOV_FLAG_DELAY_MOOV)
            mov_write_identification(s->pb, s);
        mov_write_moov_tag(s->pb, mov, s);

        if (mov->flags & FF_MOV_FLAG_DELAY_MOOV) {
            if (mov->flags & FF_MOV_FLAG_FASTSTART)
                mov->reserved_moov_pos = avio_tell(s->pb);
            avio_flush(s->pb);
            mov->fragments++;
            return 0;
        }

        buf_size = avio_close_dyn_buf(mov->mdat_buf, &buf);
        mov->mdat_buf = NULL;
        avio_wb32(s->pb, buf_size + 8);
        ffio_wfourcc(s->pb, "mdat");
        avio_write(s->pb, buf, buf_size);
        av_free(buf);

        mov->fragments++;
        mov->mdat_size = 0;
        for (i = 0; i < mov->nb_streams; i++) {
            if (mov->tracks[i].entry)
                mov->tracks[i].frag_start += mov->tracks[i].start_dts +
                                             mov->tracks[i].track_duration -
                                             mov->tracks[i].cluster[0].dts;
            mov->tracks[i].entry = 0;
        }
        avio_flush(s->pb);
        return 0;
    }

    for (i = 0; i < mov->nb_streams; i++) {
        MOVTrack *track = &mov->tracks[i];
        if (mov->flags & FF_MOV_FLAG_SEPARATE_MOOF)
            track->data_offset = 0;
        else
            track->data_offset = mdat_size;
        if (!track->mdat_buf)
            continue;
        mdat_size += avio_tell(track->mdat_buf);
        if (first_track < 0)
            first_track = i;
    }

    if (!mdat_size)
        return 0;

    for (i = 0; i < mov->nb_streams; i++) {
        MOVTrack *track = &mov->tracks[i];
        int buf_size, write_moof = 1, moof_tracks = -1;
        uint8_t *buf;
        int64_t duration = 0;

        if (track->entry)
            duration = track->start_dts + track->track_duration -
                       track->cluster[0].dts;
        if (mov->flags & FF_MOV_FLAG_SEPARATE_MOOF) {
            if (!track->mdat_buf)
                continue;
            mdat_size = avio_tell(track->mdat_buf);
            moof_tracks = i;
        } else {
            write_moof = i == first_track;
        }

        if (write_moof) {
            avio_flush(s->pb);

            mov_write_moof_tag(s->pb, mov, moof_tracks, mdat_size);
            mov->fragments++;

            avio_wb32(s->pb, mdat_size + 8);
            ffio_wfourcc(s->pb, "mdat");
        }

        if (track->entry)
            track->frag_start += duration;
        track->entry = 0;
        if (!track->mdat_buf)
            continue;
        buf_size = avio_close_dyn_buf(track->mdat_buf, &buf);
        track->mdat_buf = NULL;

        avio_write(s->pb, buf, buf_size);
        av_free(buf);
    }

    mov->mdat_size = 0;

    avio_flush(s->pb);
    return 0;
}

static int mov_auto_flush_fragment(AVFormatContext *s)
{
    MOVMuxContext *mov = s->priv_data;
    int ret = mov_flush_fragment(s);
    if (ret < 0)
        return ret;
    // If using delay_moov, the first flush only wrote the moov,
    // not the actual moof+mdat pair, thus flush once again.
    if (mov->fragments == 1 && mov->flags & FF_MOV_FLAG_DELAY_MOOV)
        ret = mov_flush_fragment(s);
    return ret;
}

int ff_mov_write_packet(AVFormatContext *s, AVPacket *pkt)
{
    MOVMuxContext *mov = s->priv_data;
    AVIOContext *pb = s->pb;
    MOVTrack *trk = &mov->tracks[pkt->stream_index];
    AVCodecContext *enc = trk->enc;
    unsigned int samples_in_chunk = 0;
    int size = pkt->size, ret = 0;
    uint8_t *reformatted_data = NULL;

    if (trk->entry) {
        int64_t duration = pkt->dts - trk->cluster[trk->entry - 1].dts;
        if (duration < 0 || duration > INT_MAX) {
            av_log(s, AV_LOG_ERROR, "Application provided duration: %"PRId64" / timestamp: %"PRId64" is out of range for mov/mp4 format\n",
                duration, pkt->dts
            );

            pkt->dts = trk->cluster[trk->entry - 1].dts + 1;
            pkt->pts = AV_NOPTS_VALUE;
        }
        if (pkt->duration < 0) {
            av_log(s, AV_LOG_ERROR, "Application provided duration: %d is invalid\n", pkt->duration);
            return AVERROR(EINVAL);
        }
    }
    if (mov->flags & FF_MOV_FLAG_FRAGMENT) {
        int ret;
        if (mov->fragments > 0 || mov->flags & FF_MOV_FLAG_EMPTY_MOOV) {
            if (!trk->mdat_buf) {
                if ((ret = avio_open_dyn_buf(&trk->mdat_buf)) < 0)
                    return ret;
            }
            pb = trk->mdat_buf;
        } else {
            if (!mov->mdat_buf) {
                if ((ret = avio_open_dyn_buf(&mov->mdat_buf)) < 0)
                    return ret;
            }
            pb = mov->mdat_buf;
        }
    }

    if (enc->codec_id == AV_CODEC_ID_AMR_NB) {
        /* We must find out how many AMR blocks there are in one packet */
        static uint16_t packed_size[16] =
            {13, 14, 16, 18, 20, 21, 27, 32, 6, 0, 0, 0, 0, 0, 0, 1};
        int len = 0;

        while (len < size && samples_in_chunk < 100) {
            len += packed_size[(pkt->data[len] >> 3) & 0x0F];
            samples_in_chunk++;
        }
        if (samples_in_chunk > 1) {
            av_log(s, AV_LOG_ERROR, "fatal error, input is not a single packet, implement a AVParser for it\n");
            return -1;
        }
    } else if (enc->codec_id == AV_CODEC_ID_ADPCM_MS ||
               enc->codec_id == AV_CODEC_ID_ADPCM_IMA_WAV) {
        samples_in_chunk = enc->frame_size;
    } else if (trk->sample_size)
        samples_in_chunk = size / trk->sample_size;
    else
        samples_in_chunk = 1;

    /* copy extradata if it exists */
    if (trk->vos_len == 0 && enc->extradata_size > 0 && !TAG_IS_AVCI(trk->tag)) {
        trk->vos_len  = enc->extradata_size;
        trk->vos_data = av_malloc(trk->vos_len);
        memcpy(trk->vos_data, enc->extradata, trk->vos_len);
    }

    if (enc->codec_id == AV_CODEC_ID_AAC && pkt->size > 2 &&
        (AV_RB16(pkt->data) & 0xfff0) == 0xfff0) {
        if (!s->streams[pkt->stream_index]->nb_frames) {
            av_log(s, AV_LOG_ERROR, "Malformed AAC bitstream detected: "
                   "use the audio bitstream filter 'aac_adtstoasc' to fix it "
                   "('-bsf:a aac_adtstoasc' option with ffmpeg)\n");
            return -1;
        }
        av_log(s, AV_LOG_WARNING, "aac bitstream error\n");
    }
    if (enc->codec_id == AV_CODEC_ID_H264 && trk->vos_len > 0 && *(uint8_t *)trk->vos_data != 1 && !TAG_IS_AVCI(trk->tag)) {
        /* from x264 or from bytestream h264 */
        /* nal reformating needed */
        if (trk->hint_track >= 0 && trk->hint_track < mov->nb_streams) {
            ff_avc_parse_nal_units_buf(pkt->data, &reformatted_data,
                                       &size);
            avio_write(pb, reformatted_data, size);
        } else {
            size = ff_avc_parse_nal_units(pb, pkt->data, pkt->size);
        }
    } else if (enc->codec_id == AV_CODEC_ID_HEVC && trk->vos_len > 6 &&
               (AV_RB24(trk->vos_data) == 1 || AV_RB32(trk->vos_data) == 1)) {
        /* extradata is Annex B, assume the bitstream is too and convert it */
        if (trk->hint_track >= 0 && trk->hint_track < mov->nb_streams) {
            ff_hevc_annexb2mp4_buf(pkt->data, &reformatted_data, &size, 0, NULL);
            avio_write(pb, reformatted_data, size);
        } else {
            size = ff_hevc_annexb2mp4(pb, pkt->data, pkt->size, 0, NULL);
        }
    } else if (CONFIG_AC3_PARSER && enc->codec_id == AV_CODEC_ID_EAC3) {
        size = handle_eac3(mov, pkt, trk);
        if (size < 0)
            return size;
        else if (!size)
            goto end;
        avio_write(pb, pkt->data, size);
    } else {
        avio_write(pb, pkt->data, size);
    }

    if ((enc->codec_id == AV_CODEC_ID_DNXHD ||
         enc->codec_id == AV_CODEC_ID_AC3) && !trk->vos_len) {
        /* copy frame to create needed atoms */
        trk->vos_len  = size;
        trk->vos_data = av_malloc(size);
        if (!trk->vos_data) {
            ret = AVERROR(ENOMEM);
            goto err;
        }
        memcpy(trk->vos_data, pkt->data, size);
    }

    if (trk->entry >= trk->cluster_capacity) {
        unsigned new_capacity = 2 * (trk->entry + MOV_INDEX_CLUSTER_SIZE);
        if (av_reallocp_array(&trk->cluster, new_capacity,
                              sizeof(*trk->cluster))) {
            ret = AVERROR(ENOMEM);
            goto err;
        }
        trk->cluster_capacity = new_capacity;
    }

    trk->cluster[trk->entry].pos              = avio_tell(pb) - size;
    trk->cluster[trk->entry].samples_in_chunk = samples_in_chunk;
    trk->cluster[trk->entry].chunkNum         = 0;
    trk->cluster[trk->entry].size             = size;
    trk->cluster[trk->entry].entries          = samples_in_chunk;
    trk->cluster[trk->entry].dts              = pkt->dts;
    if (!trk->entry && trk->start_dts != AV_NOPTS_VALUE) {
        if (!trk->frag_discont) {
            /* First packet of a new fragment. We already wrote the duration
             * of the last packet of the previous fragment based on track_duration,
             * which might not exactly match our dts. Therefore adjust the dts
             * of this packet to be what the previous packets duration implies. */
            trk->cluster[trk->entry].dts = trk->start_dts + trk->track_duration;
            /* We also may have written the pts and the corresponding duration
             * in sidx tags; make sure the sidx pts and duration match up with
             * the next fragment. This means the cts of the first sample must
             * be the same in all fragments. */
            pkt->pts = pkt->dts + trk->start_cts;
        } else {
            /* New fragment, but discontinuous from previous fragments.
             * Pretend the duration sum of the earlier fragments is
             * pkt->dts - trk->start_dts. */
            trk->frag_start = pkt->dts - trk->start_dts;
            trk->frag_discont = 0;
        }
    }

    if (!trk->entry && trk->start_dts == AV_NOPTS_VALUE && !mov->use_editlist &&
        s->avoid_negative_ts == AVFMT_AVOID_NEG_TS_MAKE_ZERO) {
        /* Not using edit lists and shifting the first track to start from zero.
         * If the other streams start from a later timestamp, we won't be able
         * to signal the difference in starting time without an edit list.
         * Thus move the timestamp for this first sample to 0, increasing
         * its duration instead. */
        trk->cluster[trk->entry].dts = trk->start_dts = 0;
    }
    if (trk->start_dts == AV_NOPTS_VALUE) {
        trk->start_dts = pkt->dts;
        if (trk->frag_discont) {
            /* Pretend the whole stream started at dts=0, with earlier framgents
             * already written, with a duration summing up to pkt->dts. */
            trk->frag_start   = pkt->dts;
            trk->start_dts    = 0;
            trk->frag_discont = 0;
        } else if (mov->fragments >= 1)
            av_log(s, AV_LOG_WARNING,
                   "Track %d starts with a nonzero dts %"PRId64", while the moov "
                   "already has been written. Set the delay_moov flag to handle "
                   "this case.\n",
                   pkt->stream_index, pkt->dts);
    }
    trk->track_duration = pkt->dts - trk->start_dts + pkt->duration;
    trk->last_sample_is_subtitle_end = 0;

    if (pkt->pts == AV_NOPTS_VALUE) {
        av_log(s, AV_LOG_WARNING, "pts has no value\n");
        pkt->pts = pkt->dts;
    }
    if (pkt->dts != pkt->pts)
        trk->flags |= MOV_TRACK_CTTS;
    trk->cluster[trk->entry].cts   = pkt->pts - pkt->dts;
    trk->cluster[trk->entry].flags = 0;
    if (trk->start_cts == AV_NOPTS_VALUE)
        trk->start_cts = pkt->pts - pkt->dts;

    if (enc->codec_id == AV_CODEC_ID_VC1) {
        mov_parse_vc1_frame(pkt, trk, mov->fragments);
    } else if (pkt->flags & AV_PKT_FLAG_KEY) {
        if (mov->mode == MODE_MOV && enc->codec_id == AV_CODEC_ID_MPEG2VIDEO &&
            trk->entry > 0) { // force sync sample for the first key frame
            mov_parse_mpeg2_frame(pkt, &trk->cluster[trk->entry].flags);
            if (trk->cluster[trk->entry].flags & MOV_PARTIAL_SYNC_SAMPLE)
                trk->flags |= MOV_TRACK_STPS;
        } else {
            trk->cluster[trk->entry].flags = MOV_SYNC_SAMPLE;
        }
        if (trk->cluster[trk->entry].flags & MOV_SYNC_SAMPLE)
            trk->has_keyframes++;
    }
    trk->entry++;
    trk->sample_count += samples_in_chunk;
    mov->mdat_size    += size;

    if (trk->hint_track >= 0 && trk->hint_track < mov->nb_streams)
        ff_mov_add_hinted_packet(s, pkt, trk->hint_track, trk->entry,
                                 reformatted_data, size);

end:
err:

    av_free(reformatted_data);
    return ret;
}

static int mov_write_single_packet(AVFormatContext *s, AVPacket *pkt)
{
        MOVMuxContext *mov = s->priv_data;
        MOVTrack *trk = &mov->tracks[pkt->stream_index];
        AVCodecContext *enc = trk->enc;
        int64_t frag_duration = 0;
        int size = pkt->size;

        if (!pkt->size)
            return 0;             /* Discard 0 sized packets */

        if (mov->flags & FF_MOV_FLAG_FRAG_DISCONT) {
            int i;
            for (i = 0; i < s->nb_streams; i++)
                mov->tracks[i].frag_discont = 1;
            mov->flags &= ~FF_MOV_FLAG_FRAG_DISCONT;
        }

        if (trk->entry && pkt->stream_index < s->nb_streams)
            frag_duration = av_rescale_q(pkt->dts - trk->cluster[0].dts,
                                         s->streams[pkt->stream_index]->time_base,
                                         AV_TIME_BASE_Q);
        if ((mov->max_fragment_duration &&
             frag_duration >= mov->max_fragment_duration) ||
             (mov->max_fragment_size && mov->mdat_size + size >= mov->max_fragment_size) ||
             (mov->flags & FF_MOV_FLAG_FRAG_KEYFRAME &&
              enc->codec_type == AVMEDIA_TYPE_VIDEO &&
              trk->entry && pkt->flags & AV_PKT_FLAG_KEY)) {
            if (frag_duration >= mov->min_fragment_duration)
                mov_auto_flush_fragment(s);
        }

        return ff_mov_write_packet(s, pkt);
}

static int mov_write_subtitle_end_packet(AVFormatContext *s,
                                         int stream_index,
                                         int64_t dts) {
    AVPacket end;
    uint8_t data[2] = {0};
    int ret;

    av_init_packet(&end);
    end.size = sizeof(data);
    end.data = data;
    end.pts = dts;
    end.dts = dts;
    end.duration = 0;
    end.stream_index = stream_index;

    ret = mov_write_single_packet(s, &end);
    av_free_packet(&end);

    return ret;
}

static int mov_write_packet(AVFormatContext *s, AVPacket *pkt)
{
    if (!pkt) {
        mov_flush_fragment(s);
        return 1;
    } else {
        int i;
        MOVMuxContext *mov = s->priv_data;

        if (!pkt->size) return 0; /* Discard 0 sized packets */

        /*
         * Subtitles require special handling.
         *
         * 1) For full complaince, every track must have a sample at
         * dts == 0, which is rarely true for subtitles. So, as soon
         * as we see any packet with dts > 0, write an empty subtitle
         * at dts == 0 for any subtitle track with no samples in it.
         *
         * 2) For each subtitle track, check if the current packet's
         * dts is past the duration of the last subtitle sample. If
         * so, we now need to write an end sample for that subtitle.
         *
         * This must be done conditionally to allow for subtitles that
         * immediately replace each other, in which case an end sample
         * is not needed, and is, in fact, actively harmful.
         *
         * 3) See mov_write_trailer for how the final end sample is
         * handled.
         */
        for (i = 0; i < mov->nb_streams; i++) {
            MOVTrack *trk = &mov->tracks[i];
            int ret;

            if (trk->enc->codec_id == AV_CODEC_ID_MOV_TEXT &&
                trk->track_duration < pkt->dts &&
                (trk->entry == 0 || !trk->last_sample_is_subtitle_end)) {
                ret = mov_write_subtitle_end_packet(s, i, trk->track_duration);
                if (ret < 0) return ret;
                trk->last_sample_is_subtitle_end = 1;
            }
        }

        return mov_write_single_packet(s, pkt);
    }
}

// QuickTime chapters involve an additional text track with the chapter names
// as samples, and a tref pointing from the other tracks to the chapter one.
static int mov_create_chapter_track(AVFormatContext *s, int tracknum)
{
    AVIOContext *pb;

    MOVMuxContext *mov = s->priv_data;
    MOVTrack *track = &mov->tracks[tracknum];
    AVPacket pkt = { .stream_index = tracknum, .flags = AV_PKT_FLAG_KEY };
    int i, len;

    track->mode = mov->mode;
    track->tag = MKTAG('t','e','x','t');
    track->timescale = MOV_TIMESCALE;
    track->enc = avcodec_alloc_context3(NULL);
    if (!track->enc)
        return AVERROR(ENOMEM);
    track->enc->codec_type = AVMEDIA_TYPE_SUBTITLE;
#if 0
    // These properties are required to make QT recognize the chapter track
    uint8_t chapter_properties[43] = { 0, 0, 0, 0, 0, 0, 0, 1, };
    if (ff_alloc_extradata(track->enc, sizeof(chapter_properties)))
        return AVERROR(ENOMEM);
    memcpy(track->enc->extradata, chapter_properties, sizeof(chapter_properties));
#else
    if (avio_open_dyn_buf(&pb) >= 0) {
        int size;
        uint8_t *buf;

        /* Stub header (usually for Quicktime chapter track) */
        // TextSampleEntry
        avio_wb32(pb, 0x01); // displayFlags
        avio_w8(pb, 0x00);   // horizontal justification
        avio_w8(pb, 0x00);   // vertical justification
        avio_w8(pb, 0x00);   // bgColourRed
        avio_w8(pb, 0x00);   // bgColourGreen
        avio_w8(pb, 0x00);   // bgColourBlue
        avio_w8(pb, 0x00);   // bgColourAlpha
        // BoxRecord
        avio_wb16(pb, 0x00); // defTextBoxTop
        avio_wb16(pb, 0x00); // defTextBoxLeft
        avio_wb16(pb, 0x00); // defTextBoxBottom
        avio_wb16(pb, 0x00); // defTextBoxRight
        // StyleRecord
        avio_wb16(pb, 0x00); // startChar
        avio_wb16(pb, 0x00); // endChar
        avio_wb16(pb, 0x01); // fontID
        avio_w8(pb, 0x00);   // fontStyleFlags
        avio_w8(pb, 0x00);   // fontSize
        avio_w8(pb, 0x00);   // fgColourRed
        avio_w8(pb, 0x00);   // fgColourGreen
        avio_w8(pb, 0x00);   // fgColourBlue
        avio_w8(pb, 0x00);   // fgColourAlpha
        // FontTableBox
        avio_wb32(pb, 0x0D); // box size
        ffio_wfourcc(pb, "ftab"); // box atom name
        avio_wb16(pb, 0x01); // entry count
        // FontRecord
        avio_wb16(pb, 0x01); // font ID
        avio_w8(pb, 0x00);   // font name length

        if ((size = avio_close_dyn_buf(pb, &buf)) > 0) {
            track->enc->extradata = buf;
            track->enc->extradata_size = size;
        } else {
            av_freep(&buf);
        }
    }
#endif

    for (i = 0; i < s->nb_chapters; i++) {
        AVChapter *c = s->chapters[i];
        AVDictionaryEntry *t;

        int64_t end = av_rescale_q(c->end, c->time_base, (AVRational){1,MOV_TIMESCALE});
        pkt.pts = pkt.dts = av_rescale_q(c->start, c->time_base, (AVRational){1,MOV_TIMESCALE});
        pkt.duration = end - pkt.dts;

        if ((t = av_dict_get(c->metadata, "title", NULL, 0))) {
            const char encd[12] = {
                0x00, 0x00, 0x00, 0x0C,
                'e',  'n',  'c',  'd',
                0x00, 0x00, 0x01, 0x00 };
            len      = strlen(t->value);
            pkt.size = len + 2 + 12;
            pkt.data = av_malloc(pkt.size);
            if (!pkt.data)
                return AVERROR(ENOMEM);
            AV_WB16(pkt.data, len);
            memcpy(pkt.data + 2, t->value, len);
            memcpy(pkt.data + len + 2, encd, sizeof(encd));
            ff_mov_write_packet(s, &pkt);
            av_freep(&pkt.data);
        }
    }

    return 0;
}

static int mov_create_timecode_track(AVFormatContext *s, int index, int src_index, const char *tcstr)
{
    int ret;
    MOVMuxContext *mov  = s->priv_data;
    MOVTrack *track     = &mov->tracks[index];
    AVStream *src_st    = s->streams[src_index];
    AVTimecode tc;
    AVPacket pkt    = {.stream_index = index, .flags = AV_PKT_FLAG_KEY, .size = 4};
    AVRational rate = find_fps(s, src_st);

    /* compute the frame number */
    ret = av_timecode_init_from_string(&tc, rate, tcstr, s);
    if (ret < 0)
        return ret;

    /* tmcd track based on video stream */
    track->mode      = mov->mode;
    track->tag       = MKTAG('t','m','c','d');
    track->src_track = src_index;
    track->timescale = mov->tracks[src_index].timescale;
    if (tc.flags & AV_TIMECODE_FLAG_DROPFRAME)
        track->timecode_flags |= MOV_TIMECODE_FLAG_DROPFRAME;

    /* set st to src_st for metadata access*/
    track->st = src_st;

    /* encode context: tmcd data stream */
    track->enc = avcodec_alloc_context3(NULL);
    track->enc->codec_type = AVMEDIA_TYPE_DATA;
    track->enc->codec_tag  = track->tag;
    track->enc->time_base  = av_inv_q(rate);

    /* the tmcd track just contains one packet with the frame number */
    pkt.data = av_malloc(pkt.size);
    AV_WB32(pkt.data, tc.start);
    ret = ff_mov_write_packet(s, &pkt);
    av_free(pkt.data);
    return ret;
}

/*
 * st->disposition controls the "enabled" flag in the tkhd tag.
 * QuickTime will not play a track if it is not enabled.  So make sure
 * that one track of each type (audio, video, subtitle) is enabled.
 *
 * Subtitles are special.  For audio and video, setting "enabled" also
 * makes the track "default" (i.e. it is rendered when played). For
 * subtitles, an "enabled" subtitle is not rendered by default, but
 * if no subtitle is enabled, the subtitle menu in QuickTime will be
 * empty!
 */
static void enable_tracks(AVFormatContext *s)
{
    MOVMuxContext *mov = s->priv_data;
    int i;
    int enabled[AVMEDIA_TYPE_NB];
    int first[AVMEDIA_TYPE_NB];

    for (i = 0; i < AVMEDIA_TYPE_NB; i++) {
        enabled[i] = 0;
        first[i] = -1;
    }

    for (i = 0; i < s->nb_streams; i++) {
        AVStream *st = s->streams[i];

        if (st->codec->codec_type <= AVMEDIA_TYPE_UNKNOWN ||
            st->codec->codec_type >= AVMEDIA_TYPE_NB)
            continue;

        if (first[st->codec->codec_type] < 0)
            first[st->codec->codec_type] = i;
        if (st->disposition & AV_DISPOSITION_DEFAULT) {
            mov->tracks[i].flags |= MOV_TRACK_ENABLED;
            enabled[st->codec->codec_type]++;
        }
    }

    for (i = 0; i < AVMEDIA_TYPE_NB; i++) {
        switch (i) {
        case AVMEDIA_TYPE_VIDEO:
        case AVMEDIA_TYPE_AUDIO:
        case AVMEDIA_TYPE_SUBTITLE:
            if (enabled[i] > 1)
                mov->per_stream_grouping = 1;
            if (!enabled[i] && first[i] >= 0)
                mov->tracks[first[i]].flags |= MOV_TRACK_ENABLED;
            break;
        }
    }
}

static void mov_free(AVFormatContext *s)
{
    MOVMuxContext *mov = s->priv_data;
    int i;

    if (mov->chapter_track) {
        if (mov->tracks[mov->chapter_track].enc)
            av_freep(&mov->tracks[mov->chapter_track].enc->extradata);
        av_freep(&mov->tracks[mov->chapter_track].enc);
    }

    for (i = 0; i < mov->nb_streams; i++) {
        if (mov->tracks[i].tag == MKTAG('r','t','p',' '))
            ff_mov_close_hinting(&mov->tracks[i]);
        else if (mov->tracks[i].tag == MKTAG('t','m','c','d') && mov->nb_meta_tmcd)
            av_freep(&mov->tracks[i].enc);
        av_freep(&mov->tracks[i].cluster);
        av_freep(&mov->tracks[i].frag_info);

        if (mov->tracks[i].vos_len)
            av_freep(&mov->tracks[i].vos_data);
    }

    av_freep(&mov->tracks);
}

static uint32_t rgb_to_yuv(uint32_t rgb)
{
    uint8_t r, g, b;
    int y, cb, cr;

    r = (rgb >> 16) & 0xFF;
    g = (rgb >>  8) & 0xFF;
    b = (rgb      ) & 0xFF;

    y  = av_clip_uint8( 16. +  0.257 * r + 0.504 * g + 0.098 * b);
    cb = av_clip_uint8(128. -  0.148 * r - 0.291 * g + 0.439 * b);
    cr = av_clip_uint8(128. +  0.439 * r - 0.368 * g - 0.071 * b);

    return (y << 16) | (cr << 8) | cb;
}

static int mov_create_dvd_sub_decoder_specific_info(MOVTrack *track,
                                                    AVStream *st)
{
    int i, width = 720, height = 480;
    int have_palette = 0, have_size = 0;
    uint32_t palette[16];
    char *cur = st->codec->extradata;

    while (cur && *cur) {
        if (strncmp("palette:", cur, 8) == 0) {
            int i, count;
            count = sscanf(cur + 8,
                "%06"PRIx32", %06"PRIx32", %06"PRIx32", %06"PRIx32", "
                "%06"PRIx32", %06"PRIx32", %06"PRIx32", %06"PRIx32", "
                "%06"PRIx32", %06"PRIx32", %06"PRIx32", %06"PRIx32", "
                "%06"PRIx32", %06"PRIx32", %06"PRIx32", %06"PRIx32"",
                &palette[ 0], &palette[ 1], &palette[ 2], &palette[ 3],
                &palette[ 4], &palette[ 5], &palette[ 6], &palette[ 7],
                &palette[ 8], &palette[ 9], &palette[10], &palette[11],
                &palette[12], &palette[13], &palette[14], &palette[15]);

            for (i = 0; i < count; i++) {
                palette[i] = rgb_to_yuv(palette[i]);
            }
            have_palette = 1;
        } else if (!strncmp("size:", cur, 5)) {
            sscanf(cur + 5, "%dx%d", &width, &height);
            have_size = 1;
        }
        if (have_palette && have_size)
            break;
        cur += strcspn(cur, "\n\r");
        cur += strspn(cur, "\n\r");
    }
    if (have_palette) {
        track->vos_data = av_malloc(16*4);
        if (!track->vos_data)
            return AVERROR(ENOMEM);
        for (i = 0; i < 16; i++) {
            AV_WB32(track->vos_data + i * 4, palette[i]);
        }
        track->vos_len = 16 * 4;
    }
    st->codec->width = width;
    st->codec->height = track->height = height;

    return 0;
}

static int mov_write_header(AVFormatContext *s)
{
    AVIOContext *pb = s->pb;
    MOVMuxContext *mov = s->priv_data;
    AVDictionaryEntry *t, *global_tcr = av_dict_get(s->metadata, "timecode", NULL, 0);
    int i, ret, hint_track = 0, tmcd_track = 0;

    mov->fc = s;

    /* Default mode == MP4 */
    mov->mode = MODE_MP4;

    if (s->oformat) {
        if (!strcmp("3gp", s->oformat->name)) mov->mode = MODE_3GP;
        else if (!strcmp("3g2", s->oformat->name)) mov->mode = MODE_3GP|MODE_3G2;
        else if (!strcmp("mov", s->oformat->name)) mov->mode = MODE_MOV;
        else if (!strcmp("psp", s->oformat->name)) mov->mode = MODE_PSP;
        else if (!strcmp("ipod",s->oformat->name)) mov->mode = MODE_IPOD;
        else if (!strcmp("ismv",s->oformat->name)) mov->mode = MODE_ISM;
        else if (!strcmp("f4v", s->oformat->name)) mov->mode = MODE_F4V;
    }

<<<<<<< HEAD
    if (s->flags & AVFMT_FLAG_BITEXACT)
        mov->exact = 1;
=======
    if (mov->flags & FF_MOV_FLAG_DELAY_MOOV)
        mov->flags |= FF_MOV_FLAG_EMPTY_MOOV;
>>>>>>> 847bf598

    /* Set the FRAGMENT flag if any of the fragmentation methods are
     * enabled. */
    if (mov->max_fragment_duration || mov->max_fragment_size ||
        mov->flags & (FF_MOV_FLAG_EMPTY_MOOV |
                      FF_MOV_FLAG_FRAG_KEYFRAME |
                      FF_MOV_FLAG_FRAG_CUSTOM))
        mov->flags |= FF_MOV_FLAG_FRAGMENT;

    /* Set other implicit flags immediately */
    if (mov->mode == MODE_ISM)
        mov->flags |= FF_MOV_FLAG_EMPTY_MOOV | FF_MOV_FLAG_SEPARATE_MOOF |
                      FF_MOV_FLAG_FRAGMENT;
    if (mov->flags & FF_MOV_FLAG_DASH)
        mov->flags |= FF_MOV_FLAG_FRAGMENT | FF_MOV_FLAG_EMPTY_MOOV |
                      FF_MOV_FLAG_DEFAULT_BASE_MOOF;

    if (mov->flags & FF_MOV_FLAG_FASTSTART) {
        mov->reserved_moov_size = -1;
    }

    if (mov->use_editlist < 0) {
        mov->use_editlist = 1;
        if (mov->flags & FF_MOV_FLAG_FRAGMENT) {
            // If we can avoid needing an edit list by shifting the
            // tracks, prefer that over (trying to) write edit lists
            // in fragmented output.
            if (s->avoid_negative_ts == AVFMT_AVOID_NEG_TS_AUTO ||
                s->avoid_negative_ts == AVFMT_AVOID_NEG_TS_MAKE_ZERO)
                mov->use_editlist = 0;
        }
    }
    if (mov->flags & FF_MOV_FLAG_EMPTY_MOOV &&
        !(mov->flags & FF_MOV_FLAG_DELAY_MOOV) && mov->use_editlist)
        av_log(s, AV_LOG_WARNING, "No meaningful edit list will be written when using empty_moov without delay_moov\n");

    if (!mov->use_editlist && s->avoid_negative_ts == AVFMT_AVOID_NEG_TS_AUTO)
        s->avoid_negative_ts = AVFMT_AVOID_NEG_TS_MAKE_ZERO;

    /* Non-seekable output is ok if using fragmentation. If ism_lookahead
     * is enabled, we don't support non-seekable output at all. */
    if (!s->pb->seekable &&
        (!(mov->flags & FF_MOV_FLAG_FRAGMENT) || mov->ism_lookahead)) {
        av_log(s, AV_LOG_ERROR, "muxer does not support non seekable output\n");
        return AVERROR(EINVAL);
    }

<<<<<<< HEAD
    if ((ret = mov_write_identification(pb, s)) < 0)
        return ret;
=======

    if (!(mov->flags & FF_MOV_FLAG_DELAY_MOOV)) {
        if ((ret = mov_write_identification(pb, s)) < 0)
            return ret;
    }
>>>>>>> 847bf598

    mov->nb_streams = s->nb_streams;
    if (mov->mode & (MODE_MP4|MODE_MOV|MODE_IPOD) && s->nb_chapters)
        mov->chapter_track = mov->nb_streams++;

    if (mov->flags & FF_MOV_FLAG_RTP_HINT) {
        /* Add hint tracks for each audio and video stream */
        hint_track = mov->nb_streams;
        for (i = 0; i < s->nb_streams; i++) {
            AVStream *st = s->streams[i];
            if (st->codec->codec_type == AVMEDIA_TYPE_VIDEO ||
                st->codec->codec_type == AVMEDIA_TYPE_AUDIO) {
                mov->nb_streams++;
            }
        }
    }

    if (mov->mode == MODE_MOV) {
        tmcd_track = mov->nb_streams;

        /* +1 tmcd track for each video stream with a timecode */
        for (i = 0; i < s->nb_streams; i++) {
            AVStream *st = s->streams[i];
            if (st->codec->codec_type == AVMEDIA_TYPE_VIDEO &&
                (global_tcr || av_dict_get(st->metadata, "timecode", NULL, 0)))
                mov->nb_meta_tmcd++;
        }

        /* check if there is already a tmcd track to remux */
        if (mov->nb_meta_tmcd) {
            for (i = 0; i < s->nb_streams; i++) {
                AVStream *st = s->streams[i];
                if (st->codec->codec_tag == MKTAG('t','m','c','d')) {
                    av_log(s, AV_LOG_WARNING, "You requested a copy of the original timecode track "
                           "so timecode metadata are now ignored\n");
                    mov->nb_meta_tmcd = 0;
                }
            }
        }

        mov->nb_streams += mov->nb_meta_tmcd;
    }

    // Reserve an extra stream for chapters for the case where chapters
    // are written in the trailer
    mov->tracks = av_mallocz_array((mov->nb_streams + 1), sizeof(*mov->tracks));
    if (!mov->tracks)
        return AVERROR(ENOMEM);

    for (i = 0; i < s->nb_streams; i++) {
        AVStream *st= s->streams[i];
        MOVTrack *track= &mov->tracks[i];
        AVDictionaryEntry *lang = av_dict_get(st->metadata, "language", NULL,0);

        track->st  = st;
        track->enc = st->codec;
        track->language = ff_mov_iso639_to_lang(lang?lang->value:"und", mov->mode!=MODE_MOV);
        if (track->language < 0)
            track->language = 0;
        track->mode = mov->mode;
        track->tag  = mov_find_codec_tag(s, track);
        if (!track->tag) {
            av_log(s, AV_LOG_ERROR, "Could not find tag for codec %s in stream #%d, "
                   "codec not currently supported in container\n",
                   avcodec_get_name(st->codec->codec_id), i);
            ret = AVERROR(EINVAL);
            goto error;
        }
        /* If hinting of this track is enabled by a later hint track,
         * this is updated. */
        track->hint_track = -1;
        track->start_dts  = AV_NOPTS_VALUE;
        track->start_cts  = AV_NOPTS_VALUE;
        if (st->codec->codec_type == AVMEDIA_TYPE_VIDEO) {
            if (track->tag == MKTAG('m','x','3','p') || track->tag == MKTAG('m','x','3','n') ||
                track->tag == MKTAG('m','x','4','p') || track->tag == MKTAG('m','x','4','n') ||
                track->tag == MKTAG('m','x','5','p') || track->tag == MKTAG('m','x','5','n')) {
                if (st->codec->width != 720 || (st->codec->height != 608 && st->codec->height != 512)) {
                    av_log(s, AV_LOG_ERROR, "D-10/IMX must use 720x608 or 720x512 video resolution\n");
                    ret = AVERROR(EINVAL);
                    goto error;
                }
                track->height = track->tag >> 24 == 'n' ? 486 : 576;
            }
            if (mov->video_track_timescale) {
                track->timescale = mov->video_track_timescale;
            } else {
                track->timescale = st->time_base.den;
                while(track->timescale < 10000)
                    track->timescale *= 2;
            }
            if (st->codec->width > 65535 || st->codec->height > 65535) {
                av_log(s, AV_LOG_ERROR, "Resolution %dx%d too large for mov/mp4\n", st->codec->width, st->codec->height);
                ret = AVERROR(EINVAL);
                goto error;
            }
            if (track->mode == MODE_MOV && track->timescale > 100000)
                av_log(s, AV_LOG_WARNING,
                       "WARNING codec timebase is very high. If duration is too long,\n"
                       "file may not be playable by quicktime. Specify a shorter timebase\n"
                       "or choose different container.\n");
        } else if (st->codec->codec_type == AVMEDIA_TYPE_AUDIO) {
            track->timescale = st->codec->sample_rate;
            if (!st->codec->frame_size && !av_get_bits_per_sample(st->codec->codec_id)) {
                av_log(s, AV_LOG_WARNING, "track %d: codec frame size is not set\n", i);
                track->audio_vbr = 1;
            }else if (st->codec->codec_id == AV_CODEC_ID_ADPCM_MS ||
                     st->codec->codec_id == AV_CODEC_ID_ADPCM_IMA_WAV ||
                     st->codec->codec_id == AV_CODEC_ID_ILBC){
                if (!st->codec->block_align) {
                    av_log(s, AV_LOG_ERROR, "track %d: codec block align is not set for adpcm\n", i);
                    ret = AVERROR(EINVAL);
                    goto error;
                }
                track->sample_size = st->codec->block_align;
            }else if (st->codec->frame_size > 1){ /* assume compressed audio */
                track->audio_vbr = 1;
            }else{
                track->sample_size = (av_get_bits_per_sample(st->codec->codec_id) >> 3) * st->codec->channels;
            }
            if (st->codec->codec_id == AV_CODEC_ID_ILBC ||
                st->codec->codec_id == AV_CODEC_ID_ADPCM_IMA_QT) {
                track->audio_vbr = 1;
            }
            if (track->mode != MODE_MOV &&
                track->enc->codec_id == AV_CODEC_ID_MP3 && track->timescale < 16000) {
                av_log(s, AV_LOG_ERROR, "track %d: muxing mp3 at %dhz is not supported\n",
                       i, track->enc->sample_rate);
                ret = AVERROR(EINVAL);
                goto error;
            }
        } else if (st->codec->codec_type == AVMEDIA_TYPE_SUBTITLE) {
            track->timescale = st->time_base.den;
        } else if (st->codec->codec_type == AVMEDIA_TYPE_DATA) {
            track->timescale = st->time_base.den;
        } else {
            track->timescale = MOV_TIMESCALE;
        }
        if (!track->height)
            track->height = st->codec->height;
        /* The ism specific timescale isn't mandatory, but is assumed by
         * some tools, such as mp4split. */
        if (mov->mode == MODE_ISM)
            track->timescale = 10000000;

        avpriv_set_pts_info(st, 64, 1, track->timescale);

        /* copy extradata if it exists */
        if (st->codec->extradata_size) {
            if (st->codec->codec_id == AV_CODEC_ID_DVD_SUBTITLE)
                mov_create_dvd_sub_decoder_specific_info(track, st);
            else if (!TAG_IS_AVCI(track->tag)){
                track->vos_len  = st->codec->extradata_size;
                track->vos_data = av_malloc(track->vos_len);
                memcpy(track->vos_data, st->codec->extradata, track->vos_len);
            }
        }
    }

    for (i = 0; i < s->nb_streams; i++) {
        int j;
        AVStream *st= s->streams[i];
        MOVTrack *track= &mov->tracks[i];

        if (st->codec->codec_type != AVMEDIA_TYPE_AUDIO ||
            track->enc->channel_layout != AV_CH_LAYOUT_MONO)
            continue;

        for (j = 0; j < s->nb_streams; j++) {
            AVStream *stj= s->streams[j];
            MOVTrack *trackj= &mov->tracks[j];
            if (j == i)
                continue;

            if (stj->codec->codec_type != AVMEDIA_TYPE_AUDIO ||
                trackj->enc->channel_layout != AV_CH_LAYOUT_MONO ||
                trackj->language != track->language ||
                trackj->tag != track->tag
            )
                continue;
            track->multichannel_as_mono++;
        }
    }

    enable_tracks(s);


    if (mov->reserved_moov_size){
        mov->reserved_moov_pos= avio_tell(pb);
        if (mov->reserved_moov_size > 0)
            avio_skip(pb, mov->reserved_moov_size);
    }

    if (mov->flags & FF_MOV_FLAG_FRAGMENT) {
        /* If no fragmentation options have been set, set a default. */
        if (!(mov->flags & (FF_MOV_FLAG_FRAG_KEYFRAME |
                            FF_MOV_FLAG_FRAG_CUSTOM)) &&
            !mov->max_fragment_duration && !mov->max_fragment_size)
            mov->flags |= FF_MOV_FLAG_FRAG_KEYFRAME;
    } else {
        if (mov->flags & FF_MOV_FLAG_FASTSTART)
            mov->reserved_moov_pos = avio_tell(pb);
        mov_write_mdat_tag(pb, mov);
    }

    if (t = av_dict_get(s->metadata, "creation_time", NULL, 0))
        mov->time = ff_iso8601_to_unix_time(t->value);
    if (mov->time)
        mov->time += 0x7C25B080; // 1970 based -> 1904 based

    if (mov->chapter_track)
        if ((ret = mov_create_chapter_track(s, mov->chapter_track)) < 0)
            goto error;

    if (mov->flags & FF_MOV_FLAG_RTP_HINT) {
        /* Initialize the hint tracks for each audio and video stream */
        for (i = 0; i < s->nb_streams; i++) {
            AVStream *st = s->streams[i];
            if (st->codec->codec_type == AVMEDIA_TYPE_VIDEO ||
                st->codec->codec_type == AVMEDIA_TYPE_AUDIO) {
                if ((ret = ff_mov_init_hinting(s, hint_track, i)) < 0)
                    goto error;
                hint_track++;
            }
        }
    }

    if (mov->nb_meta_tmcd) {
        /* Initialize the tmcd tracks */
        for (i = 0; i < s->nb_streams; i++) {
            AVStream *st = s->streams[i];
            t = global_tcr;

            if (st->codec->codec_type == AVMEDIA_TYPE_VIDEO) {
                if (!t)
                    t = av_dict_get(st->metadata, "timecode", NULL, 0);
                if (!t)
                    continue;
                if ((ret = mov_create_timecode_track(s, tmcd_track, i, t->value)) < 0)
                    goto error;
                tmcd_track++;
            }
        }
    }

    avio_flush(pb);

    if (mov->flags & FF_MOV_FLAG_ISML)
        mov_write_isml_manifest(pb, mov);

    if (mov->flags & FF_MOV_FLAG_EMPTY_MOOV &&
        !(mov->flags & FF_MOV_FLAG_DELAY_MOOV)) {
        mov_write_moov_tag(pb, mov, s);
        mov->fragments++;
        if (mov->flags & FF_MOV_FLAG_FASTSTART)
            mov->reserved_moov_pos = avio_tell(pb);
    }

    return 0;
 error:
    mov_free(s);
    return ret;
}

static int get_moov_size(AVFormatContext *s)
{
    int ret;
    AVIOContext *moov_buf;
    MOVMuxContext *mov = s->priv_data;

    if ((ret = ffio_open_null_buf(&moov_buf)) < 0)
        return ret;
    mov_write_moov_tag(moov_buf, mov, s);
    return ffio_close_null_buf(moov_buf);
}

static int get_sidx_size(AVFormatContext *s)
{
    int ret;
    AVIOContext *buf;
    MOVMuxContext *mov = s->priv_data;

    if ((ret = ffio_open_null_buf(&buf)) < 0)
        return ret;
    mov_write_sidx_tags(buf, mov, -1, 0);
    return ffio_close_null_buf(buf);
}

/*
 * This function gets the moov size if moved to the top of the file: the chunk
 * offset table can switch between stco (32-bit entries) to co64 (64-bit
 * entries) when the moov is moved to the beginning, so the size of the moov
 * would change. It also updates the chunk offset tables.
 */
static int compute_moov_size(AVFormatContext *s)
{
    int i, moov_size, moov_size2;
    MOVMuxContext *mov = s->priv_data;

    moov_size = get_moov_size(s);
    if (moov_size < 0)
        return moov_size;

    for (i = 0; i < mov->nb_streams; i++)
        mov->tracks[i].data_offset += moov_size;

    moov_size2 = get_moov_size(s);
    if (moov_size2 < 0)
        return moov_size2;

    /* if the size changed, we just switched from stco to co64 and need to
     * update the offsets */
    if (moov_size2 != moov_size)
        for (i = 0; i < mov->nb_streams; i++)
            mov->tracks[i].data_offset += moov_size2 - moov_size;

    return moov_size2;
}

static int compute_sidx_size(AVFormatContext *s)
{
    int i, sidx_size;
    MOVMuxContext *mov = s->priv_data;

    sidx_size = get_sidx_size(s);
    if (sidx_size < 0)
        return sidx_size;

    for (i = 0; i < mov->nb_streams; i++)
        mov->tracks[i].data_offset += sidx_size;

    return sidx_size;
}

static int shift_data(AVFormatContext *s)
{
    int ret = 0, moov_size;
    MOVMuxContext *mov = s->priv_data;
    int64_t pos, pos_end = avio_tell(s->pb);
    uint8_t *buf, *read_buf[2];
    int read_buf_id = 0;
    int read_size[2];
    AVIOContext *read_pb;

    if (mov->flags & FF_MOV_FLAG_FRAGMENT)
        moov_size = compute_sidx_size(s);
    else
        moov_size = compute_moov_size(s);
    if (moov_size < 0)
        return moov_size;

    buf = av_malloc(moov_size * 2);
    if (!buf)
        return AVERROR(ENOMEM);
    read_buf[0] = buf;
    read_buf[1] = buf + moov_size;

    /* Shift the data: the AVIO context of the output can only be used for
     * writing, so we re-open the same output, but for reading. It also avoids
     * a read/seek/write/seek back and forth. */
    avio_flush(s->pb);
    ret = avio_open(&read_pb, s->filename, AVIO_FLAG_READ);
    if (ret < 0) {
        av_log(s, AV_LOG_ERROR, "Unable to re-open %s output file for "
               "the second pass (faststart)\n", s->filename);
        goto end;
    }

    /* mark the end of the shift to up to the last data we wrote, and get ready
     * for writing */
    pos_end = avio_tell(s->pb);
    avio_seek(s->pb, mov->reserved_moov_pos + moov_size, SEEK_SET);

    /* start reading at where the new moov will be placed */
    avio_seek(read_pb, mov->reserved_moov_pos, SEEK_SET);
    pos = avio_tell(read_pb);

#define READ_BLOCK do {                                                             \
    read_size[read_buf_id] = avio_read(read_pb, read_buf[read_buf_id], moov_size);  \
    read_buf_id ^= 1;                                                               \
} while (0)

    /* shift data by chunk of at most moov_size */
    READ_BLOCK;
    do {
        int n;
        READ_BLOCK;
        n = read_size[read_buf_id];
        if (n <= 0)
            break;
        avio_write(s->pb, read_buf[read_buf_id], n);
        pos += n;
    } while (pos < pos_end);
    avio_close(read_pb);

end:
    av_free(buf);
    return ret;
}

static int mov_write_trailer(AVFormatContext *s)
{
    MOVMuxContext *mov = s->priv_data;
    AVIOContext *pb = s->pb;
    int res = 0;
    int i;
    int64_t moov_pos;

    /*
     * Before actually writing the trailer, make sure that there are no
     * dangling subtitles, that need a terminating sample.
     */
    for (i = 0; i < mov->nb_streams; i++) {
        MOVTrack *trk = &mov->tracks[i];
        if (trk->enc->codec_id == AV_CODEC_ID_MOV_TEXT &&
            !trk->last_sample_is_subtitle_end) {
            mov_write_subtitle_end_packet(s, i, trk->track_duration);
            trk->last_sample_is_subtitle_end = 1;
        }
    }

    // If there were no chapters when the header was written, but there
    // are chapters now, write them in the trailer.  This only works
    // when we are not doing fragments.
    if (!mov->chapter_track && !(mov->flags & FF_MOV_FLAG_FRAGMENT)) {
        if (mov->mode & (MODE_MP4|MODE_MOV|MODE_IPOD) && s->nb_chapters) {
            mov->chapter_track = mov->nb_streams++;
            if ((res = mov_create_chapter_track(s, mov->chapter_track)) < 0)
                goto error;
        }
    }

    if (!(mov->flags & FF_MOV_FLAG_FRAGMENT)) {
        moov_pos = avio_tell(pb);

        /* Write size of mdat tag */
        if (mov->mdat_size + 8 <= UINT32_MAX) {
            avio_seek(pb, mov->mdat_pos, SEEK_SET);
            avio_wb32(pb, mov->mdat_size + 8);
        } else {
            /* overwrite 'wide' placeholder atom */
            avio_seek(pb, mov->mdat_pos - 8, SEEK_SET);
            /* special value: real atom size will be 64 bit value after
             * tag field */
            avio_wb32(pb, 1);
            ffio_wfourcc(pb, "mdat");
            avio_wb64(pb, mov->mdat_size + 16);
        }
        avio_seek(pb, mov->reserved_moov_size > 0 ? mov->reserved_moov_pos : moov_pos, SEEK_SET);

        if (mov->flags & FF_MOV_FLAG_FASTSTART) {
            av_log(s, AV_LOG_INFO, "Starting second pass: moving the moov atom to the beginning of the file\n");
            res = shift_data(s);
            if (res == 0) {
                avio_seek(pb, mov->reserved_moov_pos, SEEK_SET);
                mov_write_moov_tag(pb, mov, s);
            }
        } else if (mov->reserved_moov_size > 0) {
            int64_t size;
            mov_write_moov_tag(pb, mov, s);
            size = mov->reserved_moov_size - (avio_tell(pb) - mov->reserved_moov_pos);
            if (size < 8){
                av_log(s, AV_LOG_ERROR, "reserved_moov_size is too small, needed %"PRId64" additional\n", 8-size);
                return -1;
            }
            avio_wb32(pb, size);
            ffio_wfourcc(pb, "free");
            ffio_fill(pb, 0, size - 8);
            avio_seek(pb, moov_pos, SEEK_SET);
        } else {
            mov_write_moov_tag(pb, mov, s);
        }
    } else {
        mov_auto_flush_fragment(s);
        for (i = 0; i < mov->nb_streams; i++)
           mov->tracks[i].data_offset = 0;
        if (mov->flags & FF_MOV_FLAG_FASTSTART) {
            av_log(s, AV_LOG_INFO, "Starting second pass: inserting sidx atoms\n");
            res = shift_data(s);
            if (res == 0) {
                int64_t end = avio_tell(pb);
                avio_seek(pb, mov->reserved_moov_pos, SEEK_SET);
                mov_write_sidx_tags(pb, mov, -1, 0);
                avio_seek(pb, end, SEEK_SET);
                mov_write_mfra_tag(pb, mov);
            }
        } else {
            mov_write_mfra_tag(pb, mov);
        }
    }

    for (i = 0; i < mov->nb_streams; i++) {
        if (mov->flags & FF_MOV_FLAG_FRAGMENT &&
            mov->tracks[i].vc1_info.struct_offset && s->pb->seekable) {
            int64_t off = avio_tell(pb);
            uint8_t buf[7];
            if (mov_write_dvc1_structs(&mov->tracks[i], buf) >= 0) {
                avio_seek(pb, mov->tracks[i].vc1_info.struct_offset, SEEK_SET);
                avio_write(pb, buf, 7);
                avio_seek(pb, off, SEEK_SET);
            }
        }
    }

error:
    mov_free(s);

    return res;
}

#if CONFIG_MOV_MUXER
MOV_CLASS(mov)
AVOutputFormat ff_mov_muxer = {
    .name              = "mov",
    .long_name         = NULL_IF_CONFIG_SMALL("QuickTime / MOV"),
    .extensions        = "mov",
    .priv_data_size    = sizeof(MOVMuxContext),
    .audio_codec       = AV_CODEC_ID_AAC,
    .video_codec       = CONFIG_LIBX264_ENCODER ?
                         AV_CODEC_ID_H264 : AV_CODEC_ID_MPEG4,
    .write_header      = mov_write_header,
    .write_packet      = mov_write_packet,
    .write_trailer     = mov_write_trailer,
    .flags             = AVFMT_GLOBALHEADER | AVFMT_ALLOW_FLUSH | AVFMT_TS_NEGATIVE,
    .codec_tag         = (const AVCodecTag* const []){
        ff_codec_movvideo_tags, ff_codec_movaudio_tags, 0
    },
    .priv_class        = &mov_muxer_class,
};
#endif
#if CONFIG_TGP_MUXER
MOV_CLASS(tgp)
AVOutputFormat ff_tgp_muxer = {
    .name              = "3gp",
    .long_name         = NULL_IF_CONFIG_SMALL("3GP (3GPP file format)"),
    .extensions        = "3gp",
    .priv_data_size    = sizeof(MOVMuxContext),
    .audio_codec       = AV_CODEC_ID_AMR_NB,
    .video_codec       = AV_CODEC_ID_H263,
    .write_header      = mov_write_header,
    .write_packet      = mov_write_packet,
    .write_trailer     = mov_write_trailer,
    .flags             = AVFMT_GLOBALHEADER | AVFMT_ALLOW_FLUSH | AVFMT_TS_NEGATIVE,
    .codec_tag         = (const AVCodecTag* const []){ codec_3gp_tags, 0 },
    .priv_class        = &tgp_muxer_class,
};
#endif
#if CONFIG_MP4_MUXER
MOV_CLASS(mp4)
AVOutputFormat ff_mp4_muxer = {
    .name              = "mp4",
    .long_name         = NULL_IF_CONFIG_SMALL("MP4 (MPEG-4 Part 14)"),
    .mime_type         = "application/mp4",
    .extensions        = "mp4",
    .priv_data_size    = sizeof(MOVMuxContext),
    .audio_codec       = AV_CODEC_ID_AAC,
    .video_codec       = CONFIG_LIBX264_ENCODER ?
                         AV_CODEC_ID_H264 : AV_CODEC_ID_MPEG4,
    .write_header      = mov_write_header,
    .write_packet      = mov_write_packet,
    .write_trailer     = mov_write_trailer,
    .flags             = AVFMT_GLOBALHEADER | AVFMT_ALLOW_FLUSH | AVFMT_TS_NEGATIVE,
    .codec_tag         = (const AVCodecTag* const []){ ff_mp4_obj_type, 0 },
    .priv_class        = &mp4_muxer_class,
};
#endif
#if CONFIG_PSP_MUXER
MOV_CLASS(psp)
AVOutputFormat ff_psp_muxer = {
    .name              = "psp",
    .long_name         = NULL_IF_CONFIG_SMALL("PSP MP4 (MPEG-4 Part 14)"),
    .extensions        = "mp4,psp",
    .priv_data_size    = sizeof(MOVMuxContext),
    .audio_codec       = AV_CODEC_ID_AAC,
    .video_codec       = CONFIG_LIBX264_ENCODER ?
                         AV_CODEC_ID_H264 : AV_CODEC_ID_MPEG4,
    .write_header      = mov_write_header,
    .write_packet      = mov_write_packet,
    .write_trailer     = mov_write_trailer,
    .flags             = AVFMT_GLOBALHEADER | AVFMT_ALLOW_FLUSH | AVFMT_TS_NEGATIVE,
    .codec_tag         = (const AVCodecTag* const []){ ff_mp4_obj_type, 0 },
    .priv_class        = &psp_muxer_class,
};
#endif
#if CONFIG_TG2_MUXER
MOV_CLASS(tg2)
AVOutputFormat ff_tg2_muxer = {
    .name              = "3g2",
    .long_name         = NULL_IF_CONFIG_SMALL("3GP2 (3GPP2 file format)"),
    .extensions        = "3g2",
    .priv_data_size    = sizeof(MOVMuxContext),
    .audio_codec       = AV_CODEC_ID_AMR_NB,
    .video_codec       = AV_CODEC_ID_H263,
    .write_header      = mov_write_header,
    .write_packet      = mov_write_packet,
    .write_trailer     = mov_write_trailer,
    .flags             = AVFMT_GLOBALHEADER | AVFMT_ALLOW_FLUSH | AVFMT_TS_NEGATIVE,
    .codec_tag         = (const AVCodecTag* const []){ codec_3gp_tags, 0 },
    .priv_class        = &tg2_muxer_class,
};
#endif
#if CONFIG_IPOD_MUXER
MOV_CLASS(ipod)
AVOutputFormat ff_ipod_muxer = {
    .name              = "ipod",
    .long_name         = NULL_IF_CONFIG_SMALL("iPod H.264 MP4 (MPEG-4 Part 14)"),
    .mime_type         = "application/mp4",
    .extensions        = "m4v,m4a",
    .priv_data_size    = sizeof(MOVMuxContext),
    .audio_codec       = AV_CODEC_ID_AAC,
    .video_codec       = AV_CODEC_ID_H264,
    .write_header      = mov_write_header,
    .write_packet      = mov_write_packet,
    .write_trailer     = mov_write_trailer,
    .flags             = AVFMT_GLOBALHEADER | AVFMT_ALLOW_FLUSH | AVFMT_TS_NEGATIVE,
    .codec_tag         = (const AVCodecTag* const []){ codec_ipod_tags, 0 },
    .priv_class        = &ipod_muxer_class,
};
#endif
#if CONFIG_ISMV_MUXER
MOV_CLASS(ismv)
AVOutputFormat ff_ismv_muxer = {
    .name              = "ismv",
    .long_name         = NULL_IF_CONFIG_SMALL("ISMV/ISMA (Smooth Streaming)"),
    .mime_type         = "application/mp4",
    .extensions        = "ismv,isma",
    .priv_data_size    = sizeof(MOVMuxContext),
    .audio_codec       = AV_CODEC_ID_AAC,
    .video_codec       = AV_CODEC_ID_H264,
    .write_header      = mov_write_header,
    .write_packet      = mov_write_packet,
    .write_trailer     = mov_write_trailer,
    .flags             = AVFMT_GLOBALHEADER | AVFMT_ALLOW_FLUSH | AVFMT_TS_NEGATIVE,
    .codec_tag         = (const AVCodecTag* const []){ ff_mp4_obj_type, 0 },
    .priv_class        = &ismv_muxer_class,
};
#endif
#if CONFIG_F4V_MUXER
MOV_CLASS(f4v)
AVOutputFormat ff_f4v_muxer = {
    .name              = "f4v",
    .long_name         = NULL_IF_CONFIG_SMALL("F4V Adobe Flash Video"),
    .mime_type         = "application/f4v",
    .extensions        = "f4v",
    .priv_data_size    = sizeof(MOVMuxContext),
    .audio_codec       = AV_CODEC_ID_AAC,
    .video_codec       = AV_CODEC_ID_H264,
    .write_header      = mov_write_header,
    .write_packet      = mov_write_packet,
    .write_trailer     = mov_write_trailer,
    .flags             = AVFMT_GLOBALHEADER | AVFMT_ALLOW_FLUSH,
    .codec_tag         = (const AVCodecTag* const []){ codec_f4v_tags, 0 },
    .priv_class        = &f4v_muxer_class,
};
#endif<|MERGE_RESOLUTION|>--- conflicted
+++ resolved
@@ -4620,13 +4620,11 @@
         else if (!strcmp("f4v", s->oformat->name)) mov->mode = MODE_F4V;
     }
 
-<<<<<<< HEAD
     if (s->flags & AVFMT_FLAG_BITEXACT)
         mov->exact = 1;
-=======
+
     if (mov->flags & FF_MOV_FLAG_DELAY_MOOV)
         mov->flags |= FF_MOV_FLAG_EMPTY_MOOV;
->>>>>>> 847bf598
 
     /* Set the FRAGMENT flag if any of the fragmentation methods are
      * enabled. */
@@ -4674,16 +4672,10 @@
         return AVERROR(EINVAL);
     }
 
-<<<<<<< HEAD
-    if ((ret = mov_write_identification(pb, s)) < 0)
-        return ret;
-=======
-
     if (!(mov->flags & FF_MOV_FLAG_DELAY_MOOV)) {
         if ((ret = mov_write_identification(pb, s)) < 0)
             return ret;
     }
->>>>>>> 847bf598
 
     mov->nb_streams = s->nb_streams;
     if (mov->mode & (MODE_MP4|MODE_MOV|MODE_IPOD) && s->nb_chapters)
