/*
 * MPEG2 transport stream (aka DVB) demuxer
 * Copyright (c) 2002-2003 Fabrice Bellard
 *
 * This file is part of FFmpeg.
 *
 * FFmpeg is free software; you can redistribute it and/or
 * modify it under the terms of the GNU Lesser General Public
 * License as published by the Free Software Foundation; either
 * version 2.1 of the License, or (at your option) any later version.
 *
 * FFmpeg is distributed in the hope that it will be useful,
 * but WITHOUT ANY WARRANTY; without even the implied warranty of
 * MERCHANTABILITY or FITNESS FOR A PARTICULAR PURPOSE.  See the GNU
 * Lesser General Public License for more details.
 *
 * You should have received a copy of the GNU Lesser General Public
 * License along with FFmpeg; if not, write to the Free Software
 * Foundation, Inc., 51 Franklin Street, Fifth Floor, Boston, MA 02110-1301 USA
 */

#include "libavutil/buffer.h"
#include "libavutil/crc.h"
#include "libavutil/intreadwrite.h"
#include "libavutil/log.h"
#include "libavutil/dict.h"
#include "libavutil/mathematics.h"
#include "libavutil/opt.h"
#include "libavutil/avassert.h"
#include "libavcodec/bytestream.h"
#include "libavcodec/get_bits.h"
#include "libavcodec/opus.h"
#include "avformat.h"
#include "mpegts.h"
#include "internal.h"
#include "avio_internal.h"
#include "mpeg.h"
#include "isom.h"

/* maximum size in which we look for synchronisation if
 * synchronisation is lost */
#define MAX_RESYNC_SIZE 65536

#define MAX_PES_PAYLOAD 200 * 1024

#define MAX_MP4_DESCR_COUNT 16

#define MOD_UNLIKELY(modulus, dividend, divisor, prev_dividend)                \
    do {                                                                       \
        if ((prev_dividend) == 0 || (dividend) - (prev_dividend) != (divisor)) \
            (modulus) = (dividend) % (divisor);                                \
        (prev_dividend) = (dividend);                                          \
    } while (0)

enum MpegTSFilterType {
    MPEGTS_PES,
    MPEGTS_SECTION,
    MPEGTS_PCR,
};

typedef struct MpegTSFilter MpegTSFilter;

typedef int PESCallback (MpegTSFilter *f, const uint8_t *buf, int len,
                         int is_start, int64_t pos);

typedef struct MpegTSPESFilter {
    PESCallback *pes_cb;
    void *opaque;
} MpegTSPESFilter;

typedef void SectionCallback (MpegTSFilter *f, const uint8_t *buf, int len);

typedef void SetServiceCallback (void *opaque, int ret);

typedef struct MpegTSSectionFilter {
    int section_index;
    int section_h_size;
    int last_ver;
    unsigned crc;
    unsigned last_crc;
    uint8_t *section_buf;
    unsigned int check_crc : 1;
    unsigned int end_of_section_reached : 1;
    SectionCallback *section_cb;
    void *opaque;
} MpegTSSectionFilter;

struct MpegTSFilter {
    int pid;
    int es_id;
    int last_cc; /* last cc code (-1 if first packet) */
    int64_t last_pcr;
    enum MpegTSFilterType type;
    union {
        MpegTSPESFilter pes_filter;
        MpegTSSectionFilter section_filter;
    } u;
};

#define MAX_PIDS_PER_PROGRAM 64
struct Program {
    unsigned int id; // program id/service id
    unsigned int nb_pids;
    unsigned int pids[MAX_PIDS_PER_PROGRAM];

    /** have we found pmt for this program */
    int pmt_found;
};

struct MpegTSContext {
    const AVClass *class;
    /* user data */
    AVFormatContext *stream;
    /** raw packet size, including FEC if present */
    int raw_packet_size;

    int size_stat[3];
    int size_stat_count;
#define SIZE_STAT_THRESHOLD 10

    int64_t pos47_full;

    /** if true, all pids are analyzed to find streams */
    int auto_guess;

    /** compute exact PCR for each transport stream packet */
    int mpeg2ts_compute_pcr;

    /** fix dvb teletext pts                                 */
    int fix_teletext_pts;

    int64_t cur_pcr;    /**< used to estimate the exact PCR */
    int pcr_incr;       /**< used to estimate the exact PCR */

    /* data needed to handle file based ts */
    /** stop parsing loop */
    int stop_parse;
    /** packet containing Audio/Video data */
    AVPacket *pkt;
    /** to detect seek */
    int64_t last_pos;

    int skip_changes;
    int skip_clear;

    int scan_all_pmts;

    int resync_size;

    /******************************************/
    /* private mpegts data */
    /* scan context */
    /** structure to keep track of Program->pids mapping */
    unsigned int nb_prg;
    struct Program *prg;

    int8_t crc_validity[NB_PID_MAX];
    /** filters for various streams specified by PMT + for the PAT and PMT */
    MpegTSFilter *pids[NB_PID_MAX];
    int current_pid;
};

#define MPEGTS_OPTIONS \
    { "resync_size",   "Size limit for looking up a new synchronization.", offsetof(MpegTSContext, resync_size), AV_OPT_TYPE_INT,  { .i64 =  MAX_RESYNC_SIZE}, 0, INT_MAX,  AV_OPT_FLAG_DECODING_PARAM }

static const AVOption options[] = {
    MPEGTS_OPTIONS,
    {"fix_teletext_pts", "Try to fix pts values of dvb teletext streams.", offsetof(MpegTSContext, fix_teletext_pts), AV_OPT_TYPE_INT,
     {.i64 = 1}, 0, 1, AV_OPT_FLAG_DECODING_PARAM },
    {"ts_packetsize", "Output option carrying the raw packet size.", offsetof(MpegTSContext, raw_packet_size), AV_OPT_TYPE_INT,
     {.i64 = 0}, 0, 0, AV_OPT_FLAG_DECODING_PARAM | AV_OPT_FLAG_EXPORT | AV_OPT_FLAG_READONLY },
    {"scan_all_pmts",   "Scan and combine all PMTs", offsetof(MpegTSContext, scan_all_pmts), AV_OPT_TYPE_INT,
     { .i64 =  -1}, -1, 1,  AV_OPT_FLAG_DECODING_PARAM },
    {"skip_changes", "Skip changing / adding streams / programs.", offsetof(MpegTSContext, skip_changes), AV_OPT_TYPE_INT,
     {.i64 = 0}, 0, 1, 0 },
    {"skip_clear", "Skip clearing programs.", offsetof(MpegTSContext, skip_clear), AV_OPT_TYPE_INT,
     {.i64 = 0}, 0, 1, 0 },
    { NULL },
};

static const AVClass mpegts_class = {
    .class_name = "mpegts demuxer",
    .item_name  = av_default_item_name,
    .option     = options,
    .version    = LIBAVUTIL_VERSION_INT,
};

static const AVOption raw_options[] = {
    MPEGTS_OPTIONS,
    { "compute_pcr",   "Compute exact PCR for each transport stream packet.",
          offsetof(MpegTSContext, mpeg2ts_compute_pcr), AV_OPT_TYPE_INT,
          { .i64 = 0 }, 0, 1,  AV_OPT_FLAG_DECODING_PARAM },
    { "ts_packetsize", "Output option carrying the raw packet size.",
      offsetof(MpegTSContext, raw_packet_size), AV_OPT_TYPE_INT,
      { .i64 = 0 }, 0, 0,
      AV_OPT_FLAG_DECODING_PARAM | AV_OPT_FLAG_EXPORT | AV_OPT_FLAG_READONLY },
    { NULL },
};

static const AVClass mpegtsraw_class = {
    .class_name = "mpegtsraw demuxer",
    .item_name  = av_default_item_name,
    .option     = raw_options,
    .version    = LIBAVUTIL_VERSION_INT,
};

/* TS stream handling */

enum MpegTSState {
    MPEGTS_HEADER = 0,
    MPEGTS_PESHEADER,
    MPEGTS_PESHEADER_FILL,
    MPEGTS_PAYLOAD,
    MPEGTS_SKIP,
};

/* enough for PES header + length */
#define PES_START_SIZE  6
#define PES_HEADER_SIZE 9
#define MAX_PES_HEADER_SIZE (9 + 255)

typedef struct PESContext {
    int pid;
    int pcr_pid; /**< if -1 then all packets containing PCR are considered */
    int stream_type;
    MpegTSContext *ts;
    AVFormatContext *stream;
    AVStream *st;
    AVStream *sub_st; /**< stream for the embedded AC3 stream in HDMV TrueHD */
    enum MpegTSState state;
    /* used to get the format */
    int data_index;
    int flags; /**< copied to the AVPacket flags */
    int total_size;
    int pes_header_size;
    int extended_stream_id;
    int64_t pts, dts;
    int64_t ts_packet_pos; /**< position of first TS packet of this PES packet */
    uint8_t header[MAX_PES_HEADER_SIZE];
    AVBufferRef *buffer;
    SLConfigDescr sl;
} PESContext;

extern AVInputFormat ff_mpegts_demuxer;

static struct Program * get_program(MpegTSContext *ts, unsigned int programid)
{
    int i;
    for (i = 0; i < ts->nb_prg; i++) {
        if (ts->prg[i].id == programid) {
            return &ts->prg[i];
        }
    }
    return NULL;
}

static void clear_avprogram(MpegTSContext *ts, unsigned int programid)
{
    AVProgram *prg = NULL;
    int i;

    for (i = 0; i < ts->stream->nb_programs; i++)
        if (ts->stream->programs[i]->id == programid) {
            prg = ts->stream->programs[i];
            break;
        }
    if (!prg)
        return;
    prg->nb_stream_indexes = 0;
}

static void clear_program(MpegTSContext *ts, unsigned int programid)
{
    int i;

    clear_avprogram(ts, programid);
    for (i = 0; i < ts->nb_prg; i++)
        if (ts->prg[i].id == programid) {
            ts->prg[i].nb_pids = 0;
            ts->prg[i].pmt_found = 0;
        }
}

static void clear_programs(MpegTSContext *ts)
{
    av_freep(&ts->prg);
    ts->nb_prg = 0;
}

static void add_pat_entry(MpegTSContext *ts, unsigned int programid)
{
    struct Program *p;
    if (av_reallocp_array(&ts->prg, ts->nb_prg + 1, sizeof(*ts->prg)) < 0) {
        ts->nb_prg = 0;
        return;
    }
    p = &ts->prg[ts->nb_prg];
    p->id = programid;
    p->nb_pids = 0;
    p->pmt_found = 0;
    ts->nb_prg++;
}

static void add_pid_to_pmt(MpegTSContext *ts, unsigned int programid,
                           unsigned int pid)
{
    struct Program *p = get_program(ts, programid);
    int i;
    if (!p)
        return;

    if (p->nb_pids >= MAX_PIDS_PER_PROGRAM)
        return;

    for (i = 0; i < p->nb_pids; i++)
        if (p->pids[i] == pid)
            return;

    p->pids[p->nb_pids++] = pid;
}

static void set_pmt_found(MpegTSContext *ts, unsigned int programid)
{
    struct Program *p = get_program(ts, programid);
    if (!p)
        return;

    p->pmt_found = 1;
}

static void set_pcr_pid(AVFormatContext *s, unsigned int programid, unsigned int pid)
{
    int i;
    for (i = 0; i < s->nb_programs; i++) {
        if (s->programs[i]->id == programid) {
            s->programs[i]->pcr_pid = pid;
            break;
        }
    }
}

/**
 * @brief discard_pid() decides if the pid is to be discarded according
 *                      to caller's programs selection
 * @param ts    : - TS context
 * @param pid   : - pid
 * @return 1 if the pid is only comprised in programs that have .discard=AVDISCARD_ALL
 *         0 otherwise
 */
static int discard_pid(MpegTSContext *ts, unsigned int pid)
{
    int i, j, k;
    int used = 0, discarded = 0;
    struct Program *p;

    /* If none of the programs have .discard=AVDISCARD_ALL then there's
     * no way we have to discard this packet */
    for (k = 0; k < ts->stream->nb_programs; k++)
        if (ts->stream->programs[k]->discard == AVDISCARD_ALL)
            break;
    if (k == ts->stream->nb_programs)
        return 0;

    for (i = 0; i < ts->nb_prg; i++) {
        p = &ts->prg[i];
        for (j = 0; j < p->nb_pids; j++) {
            if (p->pids[j] != pid)
                continue;
            // is program with id p->id set to be discarded?
            for (k = 0; k < ts->stream->nb_programs; k++) {
                if (ts->stream->programs[k]->id == p->id) {
                    if (ts->stream->programs[k]->discard == AVDISCARD_ALL)
                        discarded++;
                    else
                        used++;
                }
            }
        }
    }

    return !used && discarded;
}

/**
 *  Assemble PES packets out of TS packets, and then call the "section_cb"
 *  function when they are complete.
 */
static void write_section_data(MpegTSContext *ts, MpegTSFilter *tss1,
                               const uint8_t *buf, int buf_size, int is_start)
{
    MpegTSSectionFilter *tss = &tss1->u.section_filter;
    int len;

    if (is_start) {
        memcpy(tss->section_buf, buf, buf_size);
        tss->section_index = buf_size;
        tss->section_h_size = -1;
        tss->end_of_section_reached = 0;
    } else {
        if (tss->end_of_section_reached)
            return;
        len = 4096 - tss->section_index;
        if (buf_size < len)
            len = buf_size;
        memcpy(tss->section_buf + tss->section_index, buf, len);
        tss->section_index += len;
    }

    /* compute section length if possible */
    if (tss->section_h_size == -1 && tss->section_index >= 3) {
        len = (AV_RB16(tss->section_buf + 1) & 0xfff) + 3;
        if (len > 4096)
            return;
        tss->section_h_size = len;
    }

    if (tss->section_h_size != -1 &&
        tss->section_index >= tss->section_h_size) {
        int crc_valid = 1;
        tss->end_of_section_reached = 1;

        if (tss->check_crc) {
            crc_valid = !av_crc(av_crc_get_table(AV_CRC_32_IEEE), -1, tss->section_buf, tss->section_h_size);
            if (tss->section_h_size >= 4)
                tss->crc = AV_RB32(tss->section_buf + tss->section_h_size - 4);

            if (crc_valid) {
                ts->crc_validity[ tss1->pid ] = 100;
            }else if (ts->crc_validity[ tss1->pid ] > -10) {
                ts->crc_validity[ tss1->pid ]--;
            }else
                crc_valid = 2;
        }
        if (crc_valid) {
            tss->section_cb(tss1, tss->section_buf, tss->section_h_size);
            if (crc_valid != 1)
                tss->last_ver = -1;
        }
    }
}

static MpegTSFilter *mpegts_open_filter(MpegTSContext *ts, unsigned int pid,
                                        enum MpegTSFilterType type)
{
    MpegTSFilter *filter;

    av_log(ts->stream, AV_LOG_TRACE, "Filter: pid=0x%x\n", pid);

    if (pid >= NB_PID_MAX || ts->pids[pid])
        return NULL;
    filter = av_mallocz(sizeof(MpegTSFilter));
    if (!filter)
        return NULL;
    ts->pids[pid] = filter;

    filter->type    = type;
    filter->pid     = pid;
    filter->es_id   = -1;
    filter->last_cc = -1;
    filter->last_pcr= -1;

    return filter;
}

static MpegTSFilter *mpegts_open_section_filter(MpegTSContext *ts,
                                                unsigned int pid,
                                                SectionCallback *section_cb,
                                                void *opaque,
                                                int check_crc)
{
    MpegTSFilter *filter;
    MpegTSSectionFilter *sec;

    if (!(filter = mpegts_open_filter(ts, pid, MPEGTS_SECTION)))
        return NULL;
    sec = &filter->u.section_filter;
    sec->section_cb  = section_cb;
    sec->opaque      = opaque;
    sec->section_buf = av_malloc(MAX_SECTION_SIZE);
    sec->check_crc   = check_crc;
    sec->last_ver    = -1;

    if (!sec->section_buf) {
        av_free(filter);
        return NULL;
    }
    return filter;
}

static MpegTSFilter *mpegts_open_pes_filter(MpegTSContext *ts, unsigned int pid,
                                            PESCallback *pes_cb,
                                            void *opaque)
{
    MpegTSFilter *filter;
    MpegTSPESFilter *pes;

    if (!(filter = mpegts_open_filter(ts, pid, MPEGTS_PES)))
        return NULL;

    pes = &filter->u.pes_filter;
    pes->pes_cb = pes_cb;
    pes->opaque = opaque;
    return filter;
}

static MpegTSFilter *mpegts_open_pcr_filter(MpegTSContext *ts, unsigned int pid)
{
    return mpegts_open_filter(ts, pid, MPEGTS_PCR);
}

static void mpegts_close_filter(MpegTSContext *ts, MpegTSFilter *filter)
{
    int pid;

    pid = filter->pid;
    if (filter->type == MPEGTS_SECTION)
        av_freep(&filter->u.section_filter.section_buf);
    else if (filter->type == MPEGTS_PES) {
        PESContext *pes = filter->u.pes_filter.opaque;
        av_buffer_unref(&pes->buffer);
        /* referenced private data will be freed later in
         * avformat_close_input */
        if (!((PESContext *)filter->u.pes_filter.opaque)->st) {
            av_freep(&filter->u.pes_filter.opaque);
        }
    }

    av_free(filter);
    ts->pids[pid] = NULL;
}

static int analyze(const uint8_t *buf, int size, int packet_size, int *index,
                   int probe)
{
    int stat[TS_MAX_PACKET_SIZE];
    int stat_all = 0;
    int i;
    int best_score = 0;

    memset(stat, 0, packet_size * sizeof(*stat));

    for (i = 0; i < size - 3; i++) {
        if (buf[i] == 0x47 &&
            (!probe || (!(buf[i + 1] & 0x80) && buf[i + 3] != 0x47))) {
            int x = i % packet_size;
            stat[x]++;
            stat_all++;
            if (stat[x] > best_score) {
                best_score = stat[x];
                if (index)
                    *index = x;
            }
        }
    }

    return best_score - FFMAX(stat_all - 10*best_score, 0)/10;
}

/* autodetect fec presence. Must have at least 1024 bytes  */
static int get_packet_size(const uint8_t *buf, int size)
{
    int score, fec_score, dvhs_score;

    if (size < (TS_FEC_PACKET_SIZE * 5 + 1))
        return AVERROR_INVALIDDATA;

    score      = analyze(buf, size, TS_PACKET_SIZE,      NULL, 0);
    dvhs_score = analyze(buf, size, TS_DVHS_PACKET_SIZE, NULL, 0);
    fec_score  = analyze(buf, size, TS_FEC_PACKET_SIZE,  NULL, 0);
    av_log(NULL, AV_LOG_TRACE, "score: %d, dvhs_score: %d, fec_score: %d \n",
            score, dvhs_score, fec_score);

    if (score > fec_score && score > dvhs_score)
        return TS_PACKET_SIZE;
    else if (dvhs_score > score && dvhs_score > fec_score)
        return TS_DVHS_PACKET_SIZE;
    else if (score < fec_score && dvhs_score < fec_score)
        return TS_FEC_PACKET_SIZE;
    else
        return AVERROR_INVALIDDATA;
}

typedef struct SectionHeader {
    uint8_t tid;
    uint16_t id;
    uint8_t version;
    uint8_t sec_num;
    uint8_t last_sec_num;
} SectionHeader;

static int skip_identical(const SectionHeader *h, MpegTSSectionFilter *tssf)
{
    if (h->version == tssf->last_ver && tssf->last_crc == tssf->crc)
        return 1;

    tssf->last_ver = h->version;
    tssf->last_crc = tssf->crc;

    return 0;
}

static inline int get8(const uint8_t **pp, const uint8_t *p_end)
{
    const uint8_t *p;
    int c;

    p = *pp;
    if (p >= p_end)
        return AVERROR_INVALIDDATA;
    c   = *p++;
    *pp = p;
    return c;
}

static inline int get16(const uint8_t **pp, const uint8_t *p_end)
{
    const uint8_t *p;
    int c;

    p = *pp;
    if (1 >= p_end - p)
        return AVERROR_INVALIDDATA;
    c   = AV_RB16(p);
    p  += 2;
    *pp = p;
    return c;
}

/* read and allocate a DVB string preceded by its length */
static char *getstr8(const uint8_t **pp, const uint8_t *p_end)
{
    int len;
    const uint8_t *p;
    char *str;

    p   = *pp;
    len = get8(&p, p_end);
    if (len < 0)
        return NULL;
    if (len > p_end - p)
        return NULL;
    str = av_malloc(len + 1);
    if (!str)
        return NULL;
    memcpy(str, p, len);
    str[len] = '\0';
    p  += len;
    *pp = p;
    return str;
}

static int parse_section_header(SectionHeader *h,
                                const uint8_t **pp, const uint8_t *p_end)
{
    int val;

    val = get8(pp, p_end);
    if (val < 0)
        return val;
    h->tid = val;
    *pp += 2;
    val  = get16(pp, p_end);
    if (val < 0)
        return val;
    h->id = val;
    val = get8(pp, p_end);
    if (val < 0)
        return val;
    h->version = (val >> 1) & 0x1f;
    val = get8(pp, p_end);
    if (val < 0)
        return val;
    h->sec_num = val;
    val = get8(pp, p_end);
    if (val < 0)
        return val;
    h->last_sec_num = val;
    return 0;
}

typedef struct StreamType {
    uint32_t stream_type;
    enum AVMediaType codec_type;
    enum AVCodecID codec_id;
} StreamType;

static const StreamType ISO_types[] = {
    { 0x01, AVMEDIA_TYPE_VIDEO, AV_CODEC_ID_MPEG2VIDEO },
    { 0x02, AVMEDIA_TYPE_VIDEO, AV_CODEC_ID_MPEG2VIDEO },
    { 0x03, AVMEDIA_TYPE_AUDIO, AV_CODEC_ID_MP3        },
    { 0x04, AVMEDIA_TYPE_AUDIO, AV_CODEC_ID_MP3        },
    { 0x0f, AVMEDIA_TYPE_AUDIO, AV_CODEC_ID_AAC        },
    { 0x10, AVMEDIA_TYPE_VIDEO, AV_CODEC_ID_MPEG4      },
    /* Makito encoder sets stream type 0x11 for AAC,
     * so auto-detect LOAS/LATM instead of hardcoding it. */
#if !CONFIG_LOAS_DEMUXER
    { 0x11, AVMEDIA_TYPE_AUDIO, AV_CODEC_ID_AAC_LATM   }, /* LATM syntax */
#endif
    { 0x1b, AVMEDIA_TYPE_VIDEO, AV_CODEC_ID_H264       },
<<<<<<< HEAD
    { 0x20, AVMEDIA_TYPE_VIDEO, AV_CODEC_ID_H264       },
=======
    { 0x21, AVMEDIA_TYPE_VIDEO, AV_CODEC_ID_JPEG2000   },
>>>>>>> 42bc768e
    { 0x24, AVMEDIA_TYPE_VIDEO, AV_CODEC_ID_HEVC       },
    { 0x42, AVMEDIA_TYPE_VIDEO, AV_CODEC_ID_CAVS       },
    { 0xd1, AVMEDIA_TYPE_VIDEO, AV_CODEC_ID_DIRAC      },
    { 0xea, AVMEDIA_TYPE_VIDEO, AV_CODEC_ID_VC1        },
    { 0 },
};

static const StreamType HDMV_types[] = {
    { 0x80, AVMEDIA_TYPE_AUDIO,    AV_CODEC_ID_PCM_BLURAY        },
    { 0x81, AVMEDIA_TYPE_AUDIO,    AV_CODEC_ID_AC3               },
    { 0x82, AVMEDIA_TYPE_AUDIO,    AV_CODEC_ID_DTS               },
    { 0x83, AVMEDIA_TYPE_AUDIO,    AV_CODEC_ID_TRUEHD            },
    { 0x84, AVMEDIA_TYPE_AUDIO,    AV_CODEC_ID_EAC3              },
    { 0x85, AVMEDIA_TYPE_AUDIO,    AV_CODEC_ID_DTS               }, /* DTS HD */
    { 0x86, AVMEDIA_TYPE_AUDIO,    AV_CODEC_ID_DTS               }, /* DTS HD MASTER*/
    { 0xa1, AVMEDIA_TYPE_AUDIO,    AV_CODEC_ID_EAC3              }, /* E-AC3 Secondary Audio */
    { 0xa2, AVMEDIA_TYPE_AUDIO,    AV_CODEC_ID_DTS               }, /* DTS Express Secondary Audio */
    { 0x90, AVMEDIA_TYPE_SUBTITLE, AV_CODEC_ID_HDMV_PGS_SUBTITLE },
    { 0 },
};

/* ATSC ? */
static const StreamType MISC_types[] = {
    { 0x81, AVMEDIA_TYPE_AUDIO, AV_CODEC_ID_AC3 },
    { 0x8a, AVMEDIA_TYPE_AUDIO, AV_CODEC_ID_DTS },
    { 0 },
};

static const StreamType REGD_types[] = {
    { MKTAG('d', 'r', 'a', 'c'), AVMEDIA_TYPE_VIDEO, AV_CODEC_ID_DIRAC },
    { MKTAG('A', 'C', '-', '3'), AVMEDIA_TYPE_AUDIO, AV_CODEC_ID_AC3   },
    { MKTAG('B', 'S', 'S', 'D'), AVMEDIA_TYPE_AUDIO, AV_CODEC_ID_S302M },
    { MKTAG('D', 'T', 'S', '1'), AVMEDIA_TYPE_AUDIO, AV_CODEC_ID_DTS   },
    { MKTAG('D', 'T', 'S', '2'), AVMEDIA_TYPE_AUDIO, AV_CODEC_ID_DTS   },
    { MKTAG('D', 'T', 'S', '3'), AVMEDIA_TYPE_AUDIO, AV_CODEC_ID_DTS   },
    { MKTAG('H', 'E', 'V', 'C'), AVMEDIA_TYPE_VIDEO, AV_CODEC_ID_HEVC  },
    { MKTAG('K', 'L', 'V', 'A'), AVMEDIA_TYPE_DATA,  AV_CODEC_ID_SMPTE_KLV },
    { MKTAG('V', 'C', '-', '1'), AVMEDIA_TYPE_VIDEO, AV_CODEC_ID_VC1   },
    { MKTAG('O', 'p', 'u', 's'), AVMEDIA_TYPE_AUDIO, AV_CODEC_ID_OPUS  },
    { 0 },
};

static const StreamType METADATA_types[] = {
    { MKTAG('K','L','V','A'), AVMEDIA_TYPE_DATA, AV_CODEC_ID_SMPTE_KLV },
    { MKTAG('I','D','3',' '), AVMEDIA_TYPE_DATA, AV_CODEC_ID_TIMED_ID3 },
    { 0 },
};

/* descriptor present */
static const StreamType DESC_types[] = {
    { 0x6a, AVMEDIA_TYPE_AUDIO,    AV_CODEC_ID_AC3          }, /* AC-3 descriptor */
    { 0x7a, AVMEDIA_TYPE_AUDIO,    AV_CODEC_ID_EAC3         }, /* E-AC-3 descriptor */
    { 0x7b, AVMEDIA_TYPE_AUDIO,    AV_CODEC_ID_DTS          },
    { 0x56, AVMEDIA_TYPE_SUBTITLE, AV_CODEC_ID_DVB_TELETEXT },
    { 0x59, AVMEDIA_TYPE_SUBTITLE, AV_CODEC_ID_DVB_SUBTITLE }, /* subtitling descriptor */
    { 0 },
};

static void mpegts_find_stream_type(AVStream *st,
                                    uint32_t stream_type,
                                    const StreamType *types)
{
    if (avcodec_is_open(st->codec)) {
        av_log(NULL, AV_LOG_DEBUG, "cannot set stream info, codec is open\n");
        return;
    }

    for (; types->stream_type; types++)
        if (stream_type == types->stream_type) {
            st->codec->codec_type = types->codec_type;
            st->codec->codec_id   = types->codec_id;
            st->request_probe     = 0;
            return;
        }
}

static int mpegts_set_stream_info(AVStream *st, PESContext *pes,
                                  uint32_t stream_type, uint32_t prog_reg_desc)
{
    int old_codec_type = st->codec->codec_type;
    int old_codec_id  = st->codec->codec_id;

    if (avcodec_is_open(st->codec)) {
        av_log(pes->stream, AV_LOG_DEBUG, "cannot set stream info, codec is open\n");
        return 0;
    }

    avpriv_set_pts_info(st, 33, 1, 90000);
    st->priv_data         = pes;
    st->codec->codec_type = AVMEDIA_TYPE_DATA;
    st->codec->codec_id   = AV_CODEC_ID_NONE;
    st->need_parsing      = AVSTREAM_PARSE_FULL;
    pes->st          = st;
    pes->stream_type = stream_type;

    av_log(pes->stream, AV_LOG_DEBUG,
           "stream=%d stream_type=%x pid=%x prog_reg_desc=%.4s\n",
           st->index, pes->stream_type, pes->pid, (char *)&prog_reg_desc);

    st->codec->codec_tag = pes->stream_type;

    mpegts_find_stream_type(st, pes->stream_type, ISO_types);
    if ((prog_reg_desc == AV_RL32("HDMV") ||
         prog_reg_desc == AV_RL32("HDPR")) &&
        st->codec->codec_id == AV_CODEC_ID_NONE) {
        mpegts_find_stream_type(st, pes->stream_type, HDMV_types);
        if (pes->stream_type == 0x83) {
            // HDMV TrueHD streams also contain an AC3 coded version of the
            // audio track - add a second stream for this
            AVStream *sub_st;
            // priv_data cannot be shared between streams
            PESContext *sub_pes = av_malloc(sizeof(*sub_pes));
            if (!sub_pes)
                return AVERROR(ENOMEM);
            memcpy(sub_pes, pes, sizeof(*sub_pes));

            sub_st = avformat_new_stream(pes->stream, NULL);
            if (!sub_st) {
                av_free(sub_pes);
                return AVERROR(ENOMEM);
            }

            sub_st->id = pes->pid;
            avpriv_set_pts_info(sub_st, 33, 1, 90000);
            sub_st->priv_data         = sub_pes;
            sub_st->codec->codec_type = AVMEDIA_TYPE_AUDIO;
            sub_st->codec->codec_id   = AV_CODEC_ID_AC3;
            sub_st->need_parsing      = AVSTREAM_PARSE_FULL;
            sub_pes->sub_st           = pes->sub_st = sub_st;
        }
    }
    if (st->codec->codec_id == AV_CODEC_ID_NONE)
        mpegts_find_stream_type(st, pes->stream_type, MISC_types);
    if (st->codec->codec_id == AV_CODEC_ID_NONE) {
        st->codec->codec_id  = old_codec_id;
        st->codec->codec_type = old_codec_type;
    }
    if ((st->codec->codec_id == AV_CODEC_ID_NONE ||
            (st->request_probe > 0 && st->request_probe < AVPROBE_SCORE_STREAM_RETRY / 5)) &&
        !avcodec_is_open(st->codec) &&
        stream_type == STREAM_TYPE_PRIVATE_DATA) {
        st->codec->codec_type = AVMEDIA_TYPE_DATA;
        st->codec->codec_id   = AV_CODEC_ID_BIN_DATA;
        st->request_probe = AVPROBE_SCORE_STREAM_RETRY / 5;
    }

    return 0;
}

static void reset_pes_packet_state(PESContext *pes)
{
    pes->pts        = AV_NOPTS_VALUE;
    pes->dts        = AV_NOPTS_VALUE;
    pes->data_index = 0;
    pes->flags      = 0;
    av_buffer_unref(&pes->buffer);
}

static void new_pes_packet(PESContext *pes, AVPacket *pkt)
{
    av_init_packet(pkt);

    pkt->buf  = pes->buffer;
    pkt->data = pes->buffer->data;
    pkt->size = pes->data_index;

    if (pes->total_size != MAX_PES_PAYLOAD &&
        pes->pes_header_size + pes->data_index != pes->total_size +
        PES_START_SIZE) {
        av_log(pes->stream, AV_LOG_WARNING, "PES packet size mismatch\n");
        pes->flags |= AV_PKT_FLAG_CORRUPT;
    }
    memset(pkt->data + pkt->size, 0, FF_INPUT_BUFFER_PADDING_SIZE);

    // Separate out the AC3 substream from an HDMV combined TrueHD/AC3 PID
    if (pes->sub_st && pes->stream_type == 0x83 && pes->extended_stream_id == 0x76)
        pkt->stream_index = pes->sub_st->index;
    else
        pkt->stream_index = pes->st->index;
    pkt->pts = pes->pts;
    pkt->dts = pes->dts;
    /* store position of first TS packet of this PES packet */
    pkt->pos   = pes->ts_packet_pos;
    pkt->flags = pes->flags;

    pes->buffer = NULL;
    reset_pes_packet_state(pes);
}

static uint64_t get_ts64(GetBitContext *gb, int bits)
{
    if (get_bits_left(gb) < bits)
        return AV_NOPTS_VALUE;
    return get_bits64(gb, bits);
}

static int read_sl_header(PESContext *pes, SLConfigDescr *sl,
                          const uint8_t *buf, int buf_size)
{
    GetBitContext gb;
    int au_start_flag = 0, au_end_flag = 0, ocr_flag = 0, idle_flag = 0;
    int padding_flag = 0, padding_bits = 0, inst_bitrate_flag = 0;
    int dts_flag = -1, cts_flag = -1;
    int64_t dts = AV_NOPTS_VALUE, cts = AV_NOPTS_VALUE;
    uint8_t buf_padded[128 + FF_INPUT_BUFFER_PADDING_SIZE];
    int buf_padded_size = FFMIN(buf_size, sizeof(buf_padded) - FF_INPUT_BUFFER_PADDING_SIZE);

    memcpy(buf_padded, buf, buf_padded_size);

    init_get_bits(&gb, buf_padded, buf_padded_size * 8);

    if (sl->use_au_start)
        au_start_flag = get_bits1(&gb);
    if (sl->use_au_end)
        au_end_flag = get_bits1(&gb);
    if (!sl->use_au_start && !sl->use_au_end)
        au_start_flag = au_end_flag = 1;
    if (sl->ocr_len > 0)
        ocr_flag = get_bits1(&gb);
    if (sl->use_idle)
        idle_flag = get_bits1(&gb);
    if (sl->use_padding)
        padding_flag = get_bits1(&gb);
    if (padding_flag)
        padding_bits = get_bits(&gb, 3);

    if (!idle_flag && (!padding_flag || padding_bits != 0)) {
        if (sl->packet_seq_num_len)
            skip_bits_long(&gb, sl->packet_seq_num_len);
        if (sl->degr_prior_len)
            if (get_bits1(&gb))
                skip_bits(&gb, sl->degr_prior_len);
        if (ocr_flag)
            skip_bits_long(&gb, sl->ocr_len);
        if (au_start_flag) {
            if (sl->use_rand_acc_pt)
                get_bits1(&gb);
            if (sl->au_seq_num_len > 0)
                skip_bits_long(&gb, sl->au_seq_num_len);
            if (sl->use_timestamps) {
                dts_flag = get_bits1(&gb);
                cts_flag = get_bits1(&gb);
            }
        }
        if (sl->inst_bitrate_len)
            inst_bitrate_flag = get_bits1(&gb);
        if (dts_flag == 1)
            dts = get_ts64(&gb, sl->timestamp_len);
        if (cts_flag == 1)
            cts = get_ts64(&gb, sl->timestamp_len);
        if (sl->au_len > 0)
            skip_bits_long(&gb, sl->au_len);
        if (inst_bitrate_flag)
            skip_bits_long(&gb, sl->inst_bitrate_len);
    }

    if (dts != AV_NOPTS_VALUE)
        pes->dts = dts;
    if (cts != AV_NOPTS_VALUE)
        pes->pts = cts;

    if (sl->timestamp_len && sl->timestamp_res)
        avpriv_set_pts_info(pes->st, sl->timestamp_len, 1, sl->timestamp_res);

    return (get_bits_count(&gb) + 7) >> 3;
}

/* return non zero if a packet could be constructed */
static int mpegts_push_data(MpegTSFilter *filter,
                            const uint8_t *buf, int buf_size, int is_start,
                            int64_t pos)
{
    PESContext *pes   = filter->u.pes_filter.opaque;
    MpegTSContext *ts = pes->ts;
    const uint8_t *p;
    int len, code;

    if (!ts->pkt)
        return 0;

    if (is_start) {
        if (pes->state == MPEGTS_PAYLOAD && pes->data_index > 0) {
            new_pes_packet(pes, ts->pkt);
            ts->stop_parse = 1;
        } else {
            reset_pes_packet_state(pes);
        }
        pes->state         = MPEGTS_HEADER;
        pes->ts_packet_pos = pos;
    }
    p = buf;
    while (buf_size > 0) {
        switch (pes->state) {
        case MPEGTS_HEADER:
            len = PES_START_SIZE - pes->data_index;
            if (len > buf_size)
                len = buf_size;
            memcpy(pes->header + pes->data_index, p, len);
            pes->data_index += len;
            p += len;
            buf_size -= len;
            if (pes->data_index == PES_START_SIZE) {
                /* we got all the PES or section header. We can now
                 * decide */
                if (pes->header[0] == 0x00 && pes->header[1] == 0x00 &&
                    pes->header[2] == 0x01) {
                    /* it must be an mpeg2 PES stream */
                    code = pes->header[3] | 0x100;
                    av_log(pes->stream, AV_LOG_TRACE, "pid=%x pes_code=%#x\n", pes->pid,
                            code);

                    if ((pes->st && pes->st->discard == AVDISCARD_ALL &&
                         (!pes->sub_st ||
                          pes->sub_st->discard == AVDISCARD_ALL)) ||
                        code == 0x1be) /* padding_stream */
                        goto skip;

                    /* stream not present in PMT */
                    if (!pes->st) {
                        if (ts->skip_changes)
                            goto skip;

                        pes->st = avformat_new_stream(ts->stream, NULL);
                        if (!pes->st)
                            return AVERROR(ENOMEM);
                        pes->st->id = pes->pid;
                        mpegts_set_stream_info(pes->st, pes, 0, 0);
                    }

                    pes->total_size = AV_RB16(pes->header + 4);
                    /* NOTE: a zero total size means the PES size is
                     * unbounded */
                    if (!pes->total_size)
                        pes->total_size = MAX_PES_PAYLOAD;

                    /* allocate pes buffer */
                    pes->buffer = av_buffer_alloc(pes->total_size +
                                                  FF_INPUT_BUFFER_PADDING_SIZE);
                    if (!pes->buffer)
                        return AVERROR(ENOMEM);

                    if (code != 0x1bc && code != 0x1bf && /* program_stream_map, private_stream_2 */
                        code != 0x1f0 && code != 0x1f1 && /* ECM, EMM */
                        code != 0x1ff && code != 0x1f2 && /* program_stream_directory, DSMCC_stream */
                        code != 0x1f8) {                  /* ITU-T Rec. H.222.1 type E stream */
                        pes->state = MPEGTS_PESHEADER;
                        if (pes->st->codec->codec_id == AV_CODEC_ID_NONE && !pes->st->request_probe) {
                            av_log(pes->stream, AV_LOG_TRACE,
                                    "pid=%x stream_type=%x probing\n",
                                    pes->pid,
                                    pes->stream_type);
                            pes->st->request_probe = 1;
                        }
                    } else {
                        pes->state      = MPEGTS_PAYLOAD;
                        pes->data_index = 0;
                    }
                } else {
                    /* otherwise, it should be a table */
                    /* skip packet */
skip:
                    pes->state = MPEGTS_SKIP;
                    continue;
                }
            }
            break;
        /**********************************************/
        /* PES packing parsing */
        case MPEGTS_PESHEADER:
            len = PES_HEADER_SIZE - pes->data_index;
            if (len < 0)
                return AVERROR_INVALIDDATA;
            if (len > buf_size)
                len = buf_size;
            memcpy(pes->header + pes->data_index, p, len);
            pes->data_index += len;
            p += len;
            buf_size -= len;
            if (pes->data_index == PES_HEADER_SIZE) {
                pes->pes_header_size = pes->header[8] + 9;
                pes->state           = MPEGTS_PESHEADER_FILL;
            }
            break;
        case MPEGTS_PESHEADER_FILL:
            len = pes->pes_header_size - pes->data_index;
            if (len < 0)
                return AVERROR_INVALIDDATA;
            if (len > buf_size)
                len = buf_size;
            memcpy(pes->header + pes->data_index, p, len);
            pes->data_index += len;
            p += len;
            buf_size -= len;
            if (pes->data_index == pes->pes_header_size) {
                const uint8_t *r;
                unsigned int flags, pes_ext, skip;

                flags = pes->header[7];
                r = pes->header + 9;
                pes->pts = AV_NOPTS_VALUE;
                pes->dts = AV_NOPTS_VALUE;
                if ((flags & 0xc0) == 0x80) {
                    pes->dts = pes->pts = ff_parse_pes_pts(r);
                    r += 5;
                } else if ((flags & 0xc0) == 0xc0) {
                    pes->pts = ff_parse_pes_pts(r);
                    r += 5;
                    pes->dts = ff_parse_pes_pts(r);
                    r += 5;
                }
                pes->extended_stream_id = -1;
                if (flags & 0x01) { /* PES extension */
                    pes_ext = *r++;
                    /* Skip PES private data, program packet sequence counter and P-STD buffer */
                    skip  = (pes_ext >> 4) & 0xb;
                    skip += skip & 0x9;
                    r    += skip;
                    if ((pes_ext & 0x41) == 0x01 &&
                        (r + 2) <= (pes->header + pes->pes_header_size)) {
                        /* PES extension 2 */
                        if ((r[0] & 0x7f) > 0 && (r[1] & 0x80) == 0)
                            pes->extended_stream_id = r[1];
                    }
                }

                /* we got the full header. We parse it and get the payload */
                pes->state = MPEGTS_PAYLOAD;
                pes->data_index = 0;
                if (pes->stream_type == 0x12 && buf_size > 0) {
                    int sl_header_bytes = read_sl_header(pes, &pes->sl, p,
                                                         buf_size);
                    pes->pes_header_size += sl_header_bytes;
                    p += sl_header_bytes;
                    buf_size -= sl_header_bytes;
                }
                if (pes->stream_type == 0x15 && buf_size >= 5) {
                    /* skip metadata access unit header */
                    pes->pes_header_size += 5;
                    p += 5;
                    buf_size -= 5;
                }
                if (pes->ts->fix_teletext_pts && pes->st->codec->codec_id == AV_CODEC_ID_DVB_TELETEXT) {
                    AVProgram *p = NULL;
                    while ((p = av_find_program_from_stream(pes->stream, p, pes->st->index))) {
                        if (p->pcr_pid != -1 && p->discard != AVDISCARD_ALL) {
                            MpegTSFilter *f = pes->ts->pids[p->pcr_pid];
                            if (f) {
                                AVStream *st = NULL;
                                if (f->type == MPEGTS_PES) {
                                    PESContext *pcrpes = f->u.pes_filter.opaque;
                                    if (pcrpes)
                                        st = pcrpes->st;
                                } else if (f->type == MPEGTS_PCR) {
                                    int i;
                                    for (i = 0; i < p->nb_stream_indexes; i++) {
                                        AVStream *pst = pes->stream->streams[p->stream_index[i]];
                                        if (pst->codec->codec_type == AVMEDIA_TYPE_VIDEO)
                                            st = pst;
                                    }
                                }
                                if (f->last_pcr != -1 && st && st->discard != AVDISCARD_ALL) {
                                    // teletext packets do not always have correct timestamps,
                                    // the standard says they should be handled after 40.6 ms at most,
                                    // and the pcr error to this packet should be no more than 100 ms.
                                    // TODO: we should interpolate the PCR, not just use the last one
                                    int64_t pcr = f->last_pcr / 300;
                                    pes->st->pts_wrap_reference = st->pts_wrap_reference;
                                    pes->st->pts_wrap_behavior = st->pts_wrap_behavior;
                                    if (pes->dts == AV_NOPTS_VALUE || pes->dts < pcr) {
                                        pes->pts = pes->dts = pcr;
                                    } else if (pes->dts > pcr + 3654 + 9000) {
                                        pes->pts = pes->dts = pcr + 3654 + 9000;
                                    }
                                    break;
                                }
                            }
                        }
                    }
                }
            }
            break;
        case MPEGTS_PAYLOAD:
            if (pes->buffer) {
                if (pes->data_index > 0 &&
                    pes->data_index + buf_size > pes->total_size) {
                    new_pes_packet(pes, ts->pkt);
                    pes->total_size = MAX_PES_PAYLOAD;
                    pes->buffer = av_buffer_alloc(pes->total_size +
                                                  FF_INPUT_BUFFER_PADDING_SIZE);
                    if (!pes->buffer)
                        return AVERROR(ENOMEM);
                    ts->stop_parse = 1;
                } else if (pes->data_index == 0 &&
                           buf_size > pes->total_size) {
                    // pes packet size is < ts size packet and pes data is padded with 0xff
                    // not sure if this is legal in ts but see issue #2392
                    buf_size = pes->total_size;
                }
                memcpy(pes->buffer->data + pes->data_index, p, buf_size);
                pes->data_index += buf_size;
                /* emit complete packets with known packet size
                 * decreases demuxer delay for infrequent packets like subtitles from
                 * a couple of seconds to milliseconds for properly muxed files.
                 * total_size is the number of bytes following pes_packet_length
                 * in the pes header, i.e. not counting the first PES_START_SIZE bytes */
                if (!ts->stop_parse && pes->total_size < MAX_PES_PAYLOAD &&
                    pes->pes_header_size + pes->data_index == pes->total_size + PES_START_SIZE) {
                    ts->stop_parse = 1;
                    new_pes_packet(pes, ts->pkt);
                }
            }
            buf_size = 0;
            break;
        case MPEGTS_SKIP:
            buf_size = 0;
            break;
        }
    }

    return 0;
}

static PESContext *add_pes_stream(MpegTSContext *ts, int pid, int pcr_pid)
{
    MpegTSFilter *tss;
    PESContext *pes;

    /* if no pid found, then add a pid context */
    pes = av_mallocz(sizeof(PESContext));
    if (!pes)
        return 0;
    pes->ts      = ts;
    pes->stream  = ts->stream;
    pes->pid     = pid;
    pes->pcr_pid = pcr_pid;
    pes->state   = MPEGTS_SKIP;
    pes->pts     = AV_NOPTS_VALUE;
    pes->dts     = AV_NOPTS_VALUE;
    tss          = mpegts_open_pes_filter(ts, pid, mpegts_push_data, pes);
    if (!tss) {
        av_free(pes);
        return 0;
    }
    return pes;
}

#define MAX_LEVEL 4
typedef struct MP4DescrParseContext {
    AVFormatContext *s;
    AVIOContext pb;
    Mp4Descr *descr;
    Mp4Descr *active_descr;
    int descr_count;
    int max_descr_count;
    int level;
    int predefined_SLConfigDescriptor_seen;
} MP4DescrParseContext;

static int init_MP4DescrParseContext(MP4DescrParseContext *d, AVFormatContext *s,
                                     const uint8_t *buf, unsigned size,
                                     Mp4Descr *descr, int max_descr_count)
{
    int ret;
    if (size > (1 << 30))
        return AVERROR_INVALIDDATA;

    if ((ret = ffio_init_context(&d->pb, (unsigned char *)buf, size, 0,
                                 NULL, NULL, NULL, NULL)) < 0)
        return ret;

    d->s               = s;
    d->level           = 0;
    d->descr_count     = 0;
    d->descr           = descr;
    d->active_descr    = NULL;
    d->max_descr_count = max_descr_count;

    return 0;
}

static void update_offsets(AVIOContext *pb, int64_t *off, int *len)
{
    int64_t new_off = avio_tell(pb);
    (*len) -= new_off - *off;
    *off    = new_off;
}

static int parse_mp4_descr(MP4DescrParseContext *d, int64_t off, int len,
                           int target_tag);

static int parse_mp4_descr_arr(MP4DescrParseContext *d, int64_t off, int len)
{
    while (len > 0) {
        int ret = parse_mp4_descr(d, off, len, 0);
        if (ret < 0)
            return ret;
        update_offsets(&d->pb, &off, &len);
    }
    return 0;
}

static int parse_MP4IODescrTag(MP4DescrParseContext *d, int64_t off, int len)
{
    avio_rb16(&d->pb); // ID
    avio_r8(&d->pb);
    avio_r8(&d->pb);
    avio_r8(&d->pb);
    avio_r8(&d->pb);
    avio_r8(&d->pb);
    update_offsets(&d->pb, &off, &len);
    return parse_mp4_descr_arr(d, off, len);
}

static int parse_MP4ODescrTag(MP4DescrParseContext *d, int64_t off, int len)
{
    int id_flags;
    if (len < 2)
        return 0;
    id_flags = avio_rb16(&d->pb);
    if (!(id_flags & 0x0020)) { // URL_Flag
        update_offsets(&d->pb, &off, &len);
        return parse_mp4_descr_arr(d, off, len); // ES_Descriptor[]
    } else {
        return 0;
    }
}

static int parse_MP4ESDescrTag(MP4DescrParseContext *d, int64_t off, int len)
{
    int es_id = 0;
    if (d->descr_count >= d->max_descr_count)
        return AVERROR_INVALIDDATA;
    ff_mp4_parse_es_descr(&d->pb, &es_id);
    d->active_descr = d->descr + (d->descr_count++);

    d->active_descr->es_id = es_id;
    update_offsets(&d->pb, &off, &len);
    parse_mp4_descr(d, off, len, MP4DecConfigDescrTag);
    update_offsets(&d->pb, &off, &len);
    if (len > 0)
        parse_mp4_descr(d, off, len, MP4SLDescrTag);
    d->active_descr = NULL;
    return 0;
}

static int parse_MP4DecConfigDescrTag(MP4DescrParseContext *d, int64_t off,
                                      int len)
{
    Mp4Descr *descr = d->active_descr;
    if (!descr)
        return AVERROR_INVALIDDATA;
    d->active_descr->dec_config_descr = av_malloc(len);
    if (!descr->dec_config_descr)
        return AVERROR(ENOMEM);
    descr->dec_config_descr_len = len;
    avio_read(&d->pb, descr->dec_config_descr, len);
    return 0;
}

static int parse_MP4SLDescrTag(MP4DescrParseContext *d, int64_t off, int len)
{
    Mp4Descr *descr = d->active_descr;
    int predefined;
    if (!descr)
        return AVERROR_INVALIDDATA;

    predefined = avio_r8(&d->pb);
    if (!predefined) {
        int lengths;
        int flags = avio_r8(&d->pb);
        descr->sl.use_au_start    = !!(flags & 0x80);
        descr->sl.use_au_end      = !!(flags & 0x40);
        descr->sl.use_rand_acc_pt = !!(flags & 0x20);
        descr->sl.use_padding     = !!(flags & 0x08);
        descr->sl.use_timestamps  = !!(flags & 0x04);
        descr->sl.use_idle        = !!(flags & 0x02);
        descr->sl.timestamp_res   = avio_rb32(&d->pb);
        avio_rb32(&d->pb);
        descr->sl.timestamp_len      = avio_r8(&d->pb);
        if (descr->sl.timestamp_len > 64) {
            avpriv_request_sample(NULL, "timestamp_len > 64");
            descr->sl.timestamp_len = 64;
            return AVERROR_PATCHWELCOME;
        }
        descr->sl.ocr_len            = avio_r8(&d->pb);
        descr->sl.au_len             = avio_r8(&d->pb);
        descr->sl.inst_bitrate_len   = avio_r8(&d->pb);
        lengths                      = avio_rb16(&d->pb);
        descr->sl.degr_prior_len     = lengths >> 12;
        descr->sl.au_seq_num_len     = (lengths >> 7) & 0x1f;
        descr->sl.packet_seq_num_len = (lengths >> 2) & 0x1f;
    } else if (!d->predefined_SLConfigDescriptor_seen){
        avpriv_report_missing_feature(d->s, "Predefined SLConfigDescriptor");
        d->predefined_SLConfigDescriptor_seen = 1;
    }
    return 0;
}

static int parse_mp4_descr(MP4DescrParseContext *d, int64_t off, int len,
                           int target_tag)
{
    int tag;
    int len1 = ff_mp4_read_descr(d->s, &d->pb, &tag);
    update_offsets(&d->pb, &off, &len);
    if (len < 0 || len1 > len || len1 <= 0) {
        av_log(d->s, AV_LOG_ERROR,
               "Tag %x length violation new length %d bytes remaining %d\n",
               tag, len1, len);
        return AVERROR_INVALIDDATA;
    }

    if (d->level++ >= MAX_LEVEL) {
        av_log(d->s, AV_LOG_ERROR, "Maximum MP4 descriptor level exceeded\n");
        goto done;
    }

    if (target_tag && tag != target_tag) {
        av_log(d->s, AV_LOG_ERROR, "Found tag %x expected %x\n", tag,
               target_tag);
        goto done;
    }

    switch (tag) {
    case MP4IODescrTag:
        parse_MP4IODescrTag(d, off, len1);
        break;
    case MP4ODescrTag:
        parse_MP4ODescrTag(d, off, len1);
        break;
    case MP4ESDescrTag:
        parse_MP4ESDescrTag(d, off, len1);
        break;
    case MP4DecConfigDescrTag:
        parse_MP4DecConfigDescrTag(d, off, len1);
        break;
    case MP4SLDescrTag:
        parse_MP4SLDescrTag(d, off, len1);
        break;
    }


done:
    d->level--;
    avio_seek(&d->pb, off + len1, SEEK_SET);
    return 0;
}

static int mp4_read_iods(AVFormatContext *s, const uint8_t *buf, unsigned size,
                         Mp4Descr *descr, int *descr_count, int max_descr_count)
{
    MP4DescrParseContext d;
    int ret;

    ret = init_MP4DescrParseContext(&d, s, buf, size, descr, max_descr_count);
    if (ret < 0)
        return ret;

    ret = parse_mp4_descr(&d, avio_tell(&d.pb), size, MP4IODescrTag);

    *descr_count = d.descr_count;
    return ret;
}

static int mp4_read_od(AVFormatContext *s, const uint8_t *buf, unsigned size,
                       Mp4Descr *descr, int *descr_count, int max_descr_count)
{
    MP4DescrParseContext d;
    int ret;

    ret = init_MP4DescrParseContext(&d, s, buf, size, descr, max_descr_count);
    if (ret < 0)
        return ret;

    ret = parse_mp4_descr_arr(&d, avio_tell(&d.pb), size);

    *descr_count = d.descr_count;
    return ret;
}

static void m4sl_cb(MpegTSFilter *filter, const uint8_t *section,
                    int section_len)
{
    MpegTSContext *ts = filter->u.section_filter.opaque;
    MpegTSSectionFilter *tssf = &filter->u.section_filter;
    SectionHeader h;
    const uint8_t *p, *p_end;
    AVIOContext pb;
    int mp4_descr_count = 0;
    Mp4Descr mp4_descr[MAX_MP4_DESCR_COUNT] = { { 0 } };
    int i, pid;
    AVFormatContext *s = ts->stream;

    p_end = section + section_len - 4;
    p = section;
    if (parse_section_header(&h, &p, p_end) < 0)
        return;
    if (h.tid != M4OD_TID)
        return;
    if (skip_identical(&h, tssf))
        return;

    mp4_read_od(s, p, (unsigned) (p_end - p), mp4_descr, &mp4_descr_count,
                MAX_MP4_DESCR_COUNT);

    for (pid = 0; pid < NB_PID_MAX; pid++) {
        if (!ts->pids[pid])
            continue;
        for (i = 0; i < mp4_descr_count; i++) {
            PESContext *pes;
            AVStream *st;
            if (ts->pids[pid]->es_id != mp4_descr[i].es_id)
                continue;
            if (ts->pids[pid]->type != MPEGTS_PES) {
                av_log(s, AV_LOG_ERROR, "pid %x is not PES\n", pid);
                continue;
            }
            pes = ts->pids[pid]->u.pes_filter.opaque;
            st  = pes->st;
            if (!st)
                continue;

            pes->sl = mp4_descr[i].sl;

            ffio_init_context(&pb, mp4_descr[i].dec_config_descr,
                              mp4_descr[i].dec_config_descr_len, 0,
                              NULL, NULL, NULL, NULL);
            ff_mp4_read_dec_config_descr(s, st, &pb);
            if (st->codec->codec_id == AV_CODEC_ID_AAC &&
                st->codec->extradata_size > 0)
                st->need_parsing = 0;
            if (st->codec->codec_id == AV_CODEC_ID_H264 &&
                st->codec->extradata_size > 0)
                st->need_parsing = 0;

            if (st->codec->codec_id <= AV_CODEC_ID_NONE) {
                // do nothing
            } else if (st->codec->codec_id < AV_CODEC_ID_FIRST_AUDIO)
                st->codec->codec_type = AVMEDIA_TYPE_VIDEO;
            else if (st->codec->codec_id < AV_CODEC_ID_FIRST_SUBTITLE)
                st->codec->codec_type = AVMEDIA_TYPE_AUDIO;
            else if (st->codec->codec_id < AV_CODEC_ID_FIRST_UNKNOWN)
                st->codec->codec_type = AVMEDIA_TYPE_SUBTITLE;
        }
    }
    for (i = 0; i < mp4_descr_count; i++)
        av_free(mp4_descr[i].dec_config_descr);
}

static const uint8_t opus_coupled_stream_cnt[9] = {
    1, 0, 1, 1, 2, 2, 2, 3, 3
};

static const uint8_t opus_stream_cnt[9] = {
    1, 1, 1, 2, 2, 3, 4, 4, 5,
};

static const uint8_t opus_channel_map[8][8] = {
    { 0 },
    { 0,1 },
    { 0,2,1 },
    { 0,1,2,3 },
    { 0,4,1,2,3 },
    { 0,4,1,2,3,5 },
    { 0,4,1,2,3,5,6 },
    { 0,6,1,2,3,4,5,7 },
};

int ff_parse_mpeg2_descriptor(AVFormatContext *fc, AVStream *st, int stream_type,
                              const uint8_t **pp, const uint8_t *desc_list_end,
                              Mp4Descr *mp4_descr, int mp4_descr_count, int pid,
                              MpegTSContext *ts)
{
    const uint8_t *desc_end;
    int desc_len, desc_tag, desc_es_id, ext_desc_tag, channels, channel_config_code;
    char language[252];
    int i;

    desc_tag = get8(pp, desc_list_end);
    if (desc_tag < 0)
        return AVERROR_INVALIDDATA;
    desc_len = get8(pp, desc_list_end);
    if (desc_len < 0)
        return AVERROR_INVALIDDATA;
    desc_end = *pp + desc_len;
    if (desc_end > desc_list_end)
        return AVERROR_INVALIDDATA;

    av_log(fc, AV_LOG_TRACE, "tag: 0x%02x len=%d\n", desc_tag, desc_len);

    if ((st->codec->codec_id == AV_CODEC_ID_NONE || st->request_probe > 0) &&
        stream_type == STREAM_TYPE_PRIVATE_DATA)
        mpegts_find_stream_type(st, desc_tag, DESC_types);

    switch (desc_tag) {
    case 0x1E: /* SL descriptor */
        desc_es_id = get16(pp, desc_end);
        if (desc_es_id < 0)
            break;
        if (ts && ts->pids[pid])
            ts->pids[pid]->es_id = desc_es_id;
        for (i = 0; i < mp4_descr_count; i++)
            if (mp4_descr[i].dec_config_descr_len &&
                mp4_descr[i].es_id == desc_es_id) {
                AVIOContext pb;
                ffio_init_context(&pb, mp4_descr[i].dec_config_descr,
                                  mp4_descr[i].dec_config_descr_len, 0,
                                  NULL, NULL, NULL, NULL);
                ff_mp4_read_dec_config_descr(fc, st, &pb);
                if (st->codec->codec_id == AV_CODEC_ID_AAC &&
                    st->codec->extradata_size > 0)
                    st->need_parsing = 0;
                if (st->codec->codec_id == AV_CODEC_ID_MPEG4SYSTEMS)
                    mpegts_open_section_filter(ts, pid, m4sl_cb, ts, 1);
            }
        break;
    case 0x1F: /* FMC descriptor */
        if (get16(pp, desc_end) < 0)
            break;
        if (mp4_descr_count > 0 &&
            (st->codec->codec_id == AV_CODEC_ID_AAC_LATM ||
             (st->request_probe == 0 && st->codec->codec_id == AV_CODEC_ID_NONE) ||
             st->request_probe > 0) &&
            mp4_descr->dec_config_descr_len && mp4_descr->es_id == pid) {
            AVIOContext pb;
            ffio_init_context(&pb, mp4_descr->dec_config_descr,
                              mp4_descr->dec_config_descr_len, 0,
                              NULL, NULL, NULL, NULL);
            ff_mp4_read_dec_config_descr(fc, st, &pb);
            if (st->codec->codec_id == AV_CODEC_ID_AAC &&
                st->codec->extradata_size > 0) {
                st->request_probe = st->need_parsing = 0;
                st->codec->codec_type = AVMEDIA_TYPE_AUDIO;
            }
        }
        break;
    case 0x56: /* DVB teletext descriptor */
        {
            uint8_t *extradata = NULL;
            int language_count = desc_len / 5;

            if (desc_len > 0 && desc_len % 5 != 0)
                return AVERROR_INVALIDDATA;

            if (language_count > 0) {
                /* 4 bytes per language code (3 bytes) with comma or NUL byte should fit language buffer */
                if (language_count > sizeof(language) / 4) {
                    language_count = sizeof(language) / 4;
                }

                if (st->codec->extradata == NULL) {
                    if (ff_alloc_extradata(st->codec, language_count * 2)) {
                        return AVERROR(ENOMEM);
                    }
                }

               if (st->codec->extradata_size < language_count * 2)
                   return AVERROR_INVALIDDATA;

               extradata = st->codec->extradata;

                for (i = 0; i < language_count; i++) {
                    language[i * 4 + 0] = get8(pp, desc_end);
                    language[i * 4 + 1] = get8(pp, desc_end);
                    language[i * 4 + 2] = get8(pp, desc_end);
                    language[i * 4 + 3] = ',';

                    memcpy(extradata, *pp, 2);
                    extradata += 2;

                    *pp += 2;
                }

                language[i * 4 - 1] = 0;
                av_dict_set(&st->metadata, "language", language, 0);
            }
        }
        break;
    case 0x59: /* subtitling descriptor */
        {
            /* 8 bytes per DVB subtitle substream data:
             * ISO_639_language_code (3 bytes),
             * subtitling_type (1 byte),
             * composition_page_id (2 bytes),
             * ancillary_page_id (2 bytes) */
            int language_count = desc_len / 8;

            if (desc_len > 0 && desc_len % 8 != 0)
                return AVERROR_INVALIDDATA;

            if (language_count > 1) {
                avpriv_request_sample(fc, "DVB subtitles with multiple languages");
            }

            if (language_count > 0) {
                uint8_t *extradata;

                /* 4 bytes per language code (3 bytes) with comma or NUL byte should fit language buffer */
                if (language_count > sizeof(language) / 4) {
                    language_count = sizeof(language) / 4;
                }

                if (st->codec->extradata == NULL) {
                    if (ff_alloc_extradata(st->codec, language_count * 5)) {
                        return AVERROR(ENOMEM);
                    }
                }

                if (st->codec->extradata_size < language_count * 5)
                    return AVERROR_INVALIDDATA;

                extradata = st->codec->extradata;

                for (i = 0; i < language_count; i++) {
                    language[i * 4 + 0] = get8(pp, desc_end);
                    language[i * 4 + 1] = get8(pp, desc_end);
                    language[i * 4 + 2] = get8(pp, desc_end);
                    language[i * 4 + 3] = ',';

                    /* hearing impaired subtitles detection using subtitling_type */
                    switch (*pp[0]) {
                    case 0x20: /* DVB subtitles (for the hard of hearing) with no monitor aspect ratio criticality */
                    case 0x21: /* DVB subtitles (for the hard of hearing) for display on 4:3 aspect ratio monitor */
                    case 0x22: /* DVB subtitles (for the hard of hearing) for display on 16:9 aspect ratio monitor */
                    case 0x23: /* DVB subtitles (for the hard of hearing) for display on 2.21:1 aspect ratio monitor */
                    case 0x24: /* DVB subtitles (for the hard of hearing) for display on a high definition monitor */
                    case 0x25: /* DVB subtitles (for the hard of hearing) with plano-stereoscopic disparity for display on a high definition monitor */
                        st->disposition |= AV_DISPOSITION_HEARING_IMPAIRED;
                        break;
                    }

                    extradata[4] = get8(pp, desc_end); /* subtitling_type */
                    memcpy(extradata, *pp, 4); /* composition_page_id and ancillary_page_id */
                    extradata += 5;

                    *pp += 4;
                }

                language[i * 4 - 1] = 0;
                av_dict_set(&st->metadata, "language", language, 0);
            }
        }
        break;
    case 0x0a: /* ISO 639 language descriptor */
        for (i = 0; i + 4 <= desc_len; i += 4) {
            language[i + 0] = get8(pp, desc_end);
            language[i + 1] = get8(pp, desc_end);
            language[i + 2] = get8(pp, desc_end);
            language[i + 3] = ',';
            switch (get8(pp, desc_end)) {
            case 0x01:
                st->disposition |= AV_DISPOSITION_CLEAN_EFFECTS;
                break;
            case 0x02:
                st->disposition |= AV_DISPOSITION_HEARING_IMPAIRED;
                break;
            case 0x03:
                st->disposition |= AV_DISPOSITION_VISUAL_IMPAIRED;
                break;
            }
        }
        if (i && language[0]) {
            language[i - 1] = 0;
            av_dict_set(&st->metadata, "language", language, 0);
        }
        break;
    case 0x05: /* registration descriptor */
        st->codec->codec_tag = bytestream_get_le32(pp);
        av_log(fc, AV_LOG_TRACE, "reg_desc=%.4s\n", (char *)&st->codec->codec_tag);
        if (st->codec->codec_id == AV_CODEC_ID_NONE || st->request_probe > 0)
            mpegts_find_stream_type(st, st->codec->codec_tag, REGD_types);
        break;
    case 0x52: /* stream identifier descriptor */
        st->stream_identifier = 1 + get8(pp, desc_end);
        break;
    case 0x26: /* metadata descriptor */
        if (get16(pp, desc_end) == 0xFFFF)
            *pp += 4;
        if (get8(pp, desc_end) == 0xFF) {
            st->codec->codec_tag = bytestream_get_le32(pp);
            if (st->codec->codec_id == AV_CODEC_ID_NONE)
                mpegts_find_stream_type(st, st->codec->codec_tag, METADATA_types);
        }
        break;
    case 0x7f: /* DVB extension descriptor */
        ext_desc_tag = get8(pp, desc_end);
        if (ext_desc_tag < 0)
            return AVERROR_INVALIDDATA;
        if (st->codec->codec_id == AV_CODEC_ID_OPUS &&
            ext_desc_tag == 0x80) { /* User defined (provisional Opus) */
            if (!st->codec->extradata) {
                st->codec->extradata = av_mallocz(sizeof(opus_default_extradata) +
                                                  FF_INPUT_BUFFER_PADDING_SIZE);
                if (!st->codec->extradata)
                    return AVERROR(ENOMEM);

                st->codec->extradata_size = sizeof(opus_default_extradata);
                memcpy(st->codec->extradata, opus_default_extradata, sizeof(opus_default_extradata));

                channel_config_code = get8(pp, desc_end);
                if (channel_config_code < 0)
                    return AVERROR_INVALIDDATA;
                if (channel_config_code <= 0x8) {
                    st->codec->extradata[9]  = channels = channel_config_code ? channel_config_code : 2;
                    st->codec->extradata[18] = channel_config_code ? (channels > 2) : /* Dual Mono */ 255;
                    st->codec->extradata[19] = opus_stream_cnt[channel_config_code];
                    st->codec->extradata[20] = opus_coupled_stream_cnt[channel_config_code];
                    memcpy(&st->codec->extradata[21], opus_channel_map[channels - 1], channels);
                } else {
                    avpriv_request_sample(fc, "Opus in MPEG-TS - channel_config_code > 0x8");
                }
                st->need_parsing = AVSTREAM_PARSE_FULL;
            }
        }
        break;
    default:
        break;
    }
    *pp = desc_end;
    return 0;
}

static void pmt_cb(MpegTSFilter *filter, const uint8_t *section, int section_len)
{
    MpegTSContext *ts = filter->u.section_filter.opaque;
    MpegTSSectionFilter *tssf = &filter->u.section_filter;
    SectionHeader h1, *h = &h1;
    PESContext *pes;
    AVStream *st;
    const uint8_t *p, *p_end, *desc_list_end;
    int program_info_length, pcr_pid, pid, stream_type;
    int desc_list_len;
    uint32_t prog_reg_desc = 0; /* registration descriptor */

    int mp4_descr_count = 0;
    Mp4Descr mp4_descr[MAX_MP4_DESCR_COUNT] = { { 0 } };
    int i;

    av_log(ts->stream, AV_LOG_TRACE, "PMT: len %i\n", section_len);
    hex_dump_debug(ts->stream, section, section_len);

    p_end = section + section_len - 4;
    p = section;
    if (parse_section_header(h, &p, p_end) < 0)
        return;
    if (skip_identical(h, tssf))
        return;

    av_log(ts->stream, AV_LOG_TRACE, "sid=0x%x sec_num=%d/%d version=%d\n",
            h->id, h->sec_num, h->last_sec_num, h->version);

    if (h->tid != PMT_TID)
        return;
    if (!ts->scan_all_pmts && ts->skip_changes)
        return;

    if (!ts->skip_clear)
        clear_program(ts, h->id);

    pcr_pid = get16(&p, p_end);
    if (pcr_pid < 0)
        return;
    pcr_pid &= 0x1fff;
    add_pid_to_pmt(ts, h->id, pcr_pid);
    set_pcr_pid(ts->stream, h->id, pcr_pid);

    av_log(ts->stream, AV_LOG_TRACE, "pcr_pid=0x%x\n", pcr_pid);

    program_info_length = get16(&p, p_end);
    if (program_info_length < 0)
        return;
    program_info_length &= 0xfff;
    while (program_info_length >= 2) {
        uint8_t tag, len;
        tag = get8(&p, p_end);
        len = get8(&p, p_end);

        av_log(ts->stream, AV_LOG_TRACE, "program tag: 0x%02x len=%d\n", tag, len);

        if (len > program_info_length - 2)
            // something else is broken, exit the program_descriptors_loop
            break;
        program_info_length -= len + 2;
        if (tag == 0x1d) { // IOD descriptor
            get8(&p, p_end); // scope
            get8(&p, p_end); // label
            len -= 2;
            mp4_read_iods(ts->stream, p, len, mp4_descr + mp4_descr_count,
                          &mp4_descr_count, MAX_MP4_DESCR_COUNT);
        } else if (tag == 0x05 && len >= 4) { // registration descriptor
            prog_reg_desc = bytestream_get_le32(&p);
            len -= 4;
        }
        p += len;
    }
    p += program_info_length;
    if (p >= p_end)
        goto out;

    // stop parsing after pmt, we found header
    if (!ts->stream->nb_streams)
        ts->stop_parse = 2;

    set_pmt_found(ts, h->id);


    for (;;) {
        st = 0;
        pes = NULL;
        stream_type = get8(&p, p_end);
        if (stream_type < 0)
            break;
        pid = get16(&p, p_end);
        if (pid < 0)
            goto out;
        pid &= 0x1fff;
        if (pid == ts->current_pid)
            goto out;

        /* now create stream */
        if (ts->pids[pid] && ts->pids[pid]->type == MPEGTS_PES) {
            pes = ts->pids[pid]->u.pes_filter.opaque;
            if (!pes->st) {
                pes->st     = avformat_new_stream(pes->stream, NULL);
                if (!pes->st)
                    goto out;
                pes->st->id = pes->pid;
            }
            st = pes->st;
        } else if (stream_type != 0x13) {
            if (ts->pids[pid])
                mpegts_close_filter(ts, ts->pids[pid]); // wrongly added sdt filter probably
            pes = add_pes_stream(ts, pid, pcr_pid);
            if (pes) {
                st = avformat_new_stream(pes->stream, NULL);
                if (!st)
                    goto out;
                st->id = pes->pid;
            }
        } else {
            int idx = ff_find_stream_index(ts->stream, pid);
            if (idx >= 0) {
                st = ts->stream->streams[idx];
            } else {
                st = avformat_new_stream(ts->stream, NULL);
                if (!st)
                    goto out;
                st->id = pid;
                st->codec->codec_type = AVMEDIA_TYPE_DATA;
            }
        }

        if (!st)
            goto out;

        if (pes && !pes->stream_type)
            mpegts_set_stream_info(st, pes, stream_type, prog_reg_desc);

        add_pid_to_pmt(ts, h->id, pid);

        ff_program_add_stream_index(ts->stream, h->id, st->index);

        desc_list_len = get16(&p, p_end);
        if (desc_list_len < 0)
            goto out;
        desc_list_len &= 0xfff;
        desc_list_end  = p + desc_list_len;
        if (desc_list_end > p_end)
            goto out;
        for (;;) {
            if (ff_parse_mpeg2_descriptor(ts->stream, st, stream_type, &p,
                                          desc_list_end, mp4_descr,
                                          mp4_descr_count, pid, ts) < 0)
                break;

            if (pes && prog_reg_desc == AV_RL32("HDMV") &&
                stream_type == 0x83 && pes->sub_st) {
                ff_program_add_stream_index(ts->stream, h->id,
                                            pes->sub_st->index);
                pes->sub_st->codec->codec_tag = st->codec->codec_tag;
            }
        }
        p = desc_list_end;
    }

    if (!ts->pids[pcr_pid])
        mpegts_open_pcr_filter(ts, pcr_pid);

out:
    for (i = 0; i < mp4_descr_count; i++)
        av_free(mp4_descr[i].dec_config_descr);
}

static void pat_cb(MpegTSFilter *filter, const uint8_t *section, int section_len)
{
    MpegTSContext *ts = filter->u.section_filter.opaque;
    MpegTSSectionFilter *tssf = &filter->u.section_filter;
    SectionHeader h1, *h = &h1;
    const uint8_t *p, *p_end;
    int sid, pmt_pid;
    AVProgram *program;

    av_log(ts->stream, AV_LOG_TRACE, "PAT:\n");
    hex_dump_debug(ts->stream, section, section_len);

    p_end = section + section_len - 4;
    p     = section;
    if (parse_section_header(h, &p, p_end) < 0)
        return;
    if (h->tid != PAT_TID)
        return;
    if (ts->skip_changes)
        return;

    if (skip_identical(h, tssf))
        return;
    ts->stream->ts_id = h->id;

    clear_programs(ts);
    for (;;) {
        sid = get16(&p, p_end);
        if (sid < 0)
            break;
        pmt_pid = get16(&p, p_end);
        if (pmt_pid < 0)
            break;
        pmt_pid &= 0x1fff;

        if (pmt_pid == ts->current_pid)
            break;

        av_log(ts->stream, AV_LOG_TRACE, "sid=0x%x pid=0x%x\n", sid, pmt_pid);

        if (sid == 0x0000) {
            /* NIT info */
        } else {
            MpegTSFilter *fil = ts->pids[pmt_pid];
            program = av_new_program(ts->stream, sid);
            if (program) {
                program->program_num = sid;
                program->pmt_pid = pmt_pid;
            }
            if (fil)
                if (   fil->type != MPEGTS_SECTION
                    || fil->pid != pmt_pid
                    || fil->u.section_filter.section_cb != pmt_cb)
                    mpegts_close_filter(ts, ts->pids[pmt_pid]);

            if (!ts->pids[pmt_pid])
                mpegts_open_section_filter(ts, pmt_pid, pmt_cb, ts, 1);
            add_pat_entry(ts, sid);
            add_pid_to_pmt(ts, sid, 0); // add pat pid to program
            add_pid_to_pmt(ts, sid, pmt_pid);
        }
    }

    if (sid < 0) {
        int i,j;
        for (j=0; j<ts->stream->nb_programs; j++) {
            for (i = 0; i < ts->nb_prg; i++)
                if (ts->prg[i].id == ts->stream->programs[j]->id)
                    break;
            if (i==ts->nb_prg && !ts->skip_clear)
                clear_avprogram(ts, ts->stream->programs[j]->id);
        }
    }
}

static void sdt_cb(MpegTSFilter *filter, const uint8_t *section, int section_len)
{
    MpegTSContext *ts = filter->u.section_filter.opaque;
    MpegTSSectionFilter *tssf = &filter->u.section_filter;
    SectionHeader h1, *h = &h1;
    const uint8_t *p, *p_end, *desc_list_end, *desc_end;
    int onid, val, sid, desc_list_len, desc_tag, desc_len, service_type;
    char *name, *provider_name;

    av_log(ts->stream, AV_LOG_TRACE, "SDT:\n");
    hex_dump_debug(ts->stream, section, section_len);

    p_end = section + section_len - 4;
    p     = section;
    if (parse_section_header(h, &p, p_end) < 0)
        return;
    if (h->tid != SDT_TID)
        return;
    if (ts->skip_changes)
        return;
    if (skip_identical(h, tssf))
        return;

    onid = get16(&p, p_end);
    if (onid < 0)
        return;
    val = get8(&p, p_end);
    if (val < 0)
        return;
    for (;;) {
        sid = get16(&p, p_end);
        if (sid < 0)
            break;
        val = get8(&p, p_end);
        if (val < 0)
            break;
        desc_list_len = get16(&p, p_end);
        if (desc_list_len < 0)
            break;
        desc_list_len &= 0xfff;
        desc_list_end  = p + desc_list_len;
        if (desc_list_end > p_end)
            break;
        for (;;) {
            desc_tag = get8(&p, desc_list_end);
            if (desc_tag < 0)
                break;
            desc_len = get8(&p, desc_list_end);
            desc_end = p + desc_len;
            if (desc_len < 0 || desc_end > desc_list_end)
                break;

            av_log(ts->stream, AV_LOG_TRACE, "tag: 0x%02x len=%d\n",
                    desc_tag, desc_len);

            switch (desc_tag) {
            case 0x48:
                service_type = get8(&p, p_end);
                if (service_type < 0)
                    break;
                provider_name = getstr8(&p, p_end);
                if (!provider_name)
                    break;
                name = getstr8(&p, p_end);
                if (name) {
                    AVProgram *program = av_new_program(ts->stream, sid);
                    if (program) {
                        av_dict_set(&program->metadata, "service_name", name, 0);
                        av_dict_set(&program->metadata, "service_provider",
                                    provider_name, 0);
                    }
                }
                av_free(name);
                av_free(provider_name);
                break;
            default:
                break;
            }
            p = desc_end;
        }
        p = desc_list_end;
    }
}

static int parse_pcr(int64_t *ppcr_high, int *ppcr_low,
                     const uint8_t *packet);

/* handle one TS packet */
static int handle_packet(MpegTSContext *ts, const uint8_t *packet)
{
    MpegTSFilter *tss;
    int len, pid, cc, expected_cc, cc_ok, afc, is_start, is_discontinuity,
        has_adaptation, has_payload;
    const uint8_t *p, *p_end;
    int64_t pos;

    pid = AV_RB16(packet + 1) & 0x1fff;
    if (pid && discard_pid(ts, pid))
        return 0;
    is_start = packet[1] & 0x40;
    tss = ts->pids[pid];
    if (ts->auto_guess && !tss && is_start) {
        add_pes_stream(ts, pid, -1);
        tss = ts->pids[pid];
    }
    if (!tss)
        return 0;
    ts->current_pid = pid;

    afc = (packet[3] >> 4) & 3;
    if (afc == 0) /* reserved value */
        return 0;
    has_adaptation   = afc & 2;
    has_payload      = afc & 1;
    is_discontinuity = has_adaptation &&
                       packet[4] != 0 && /* with length > 0 */
                       (packet[5] & 0x80); /* and discontinuity indicated */

    /* continuity check (currently not used) */
    cc = (packet[3] & 0xf);
    expected_cc = has_payload ? (tss->last_cc + 1) & 0x0f : tss->last_cc;
    cc_ok = pid == 0x1FFF || // null packet PID
            is_discontinuity ||
            tss->last_cc < 0 ||
            expected_cc == cc;

    tss->last_cc = cc;
    if (!cc_ok) {
        av_log(ts->stream, AV_LOG_DEBUG,
               "Continuity check failed for pid %d expected %d got %d\n",
               pid, expected_cc, cc);
        if (tss->type == MPEGTS_PES) {
            PESContext *pc = tss->u.pes_filter.opaque;
            pc->flags |= AV_PKT_FLAG_CORRUPT;
        }
    }

    p = packet + 4;
    if (has_adaptation) {
        int64_t pcr_h;
        int pcr_l;
        if (parse_pcr(&pcr_h, &pcr_l, packet) == 0)
            tss->last_pcr = pcr_h * 300 + pcr_l;
        /* skip adaptation field */
        p += p[0] + 1;
    }
    /* if past the end of packet, ignore */
    p_end = packet + TS_PACKET_SIZE;
    if (p >= p_end || !has_payload)
        return 0;

    pos = avio_tell(ts->stream->pb);
    if (pos >= 0) {
        av_assert0(pos >= TS_PACKET_SIZE);
        ts->pos47_full = pos - TS_PACKET_SIZE;
    }

    if (tss->type == MPEGTS_SECTION) {
        if (is_start) {
            /* pointer field present */
            len = *p++;
            if (len > p_end - p)
                return 0;
            if (len && cc_ok) {
                /* write remaining section bytes */
                write_section_data(ts, tss,
                                   p, len, 0);
                /* check whether filter has been closed */
                if (!ts->pids[pid])
                    return 0;
            }
            p += len;
            if (p < p_end) {
                write_section_data(ts, tss,
                                   p, p_end - p, 1);
            }
        } else {
            if (cc_ok) {
                write_section_data(ts, tss,
                                   p, p_end - p, 0);
            }
        }

        // stop find_stream_info from waiting for more streams
        // when all programs have received a PMT
        if (ts->stream->ctx_flags & AVFMTCTX_NOHEADER && ts->scan_all_pmts <= 0) {
            int i;
            for (i = 0; i < ts->nb_prg; i++) {
                if (!ts->prg[i].pmt_found)
                    break;
            }
            if (i == ts->nb_prg && ts->nb_prg > 0) {
                int types = 0;
                for (i = 0; i < ts->stream->nb_streams; i++) {
                    AVStream *st = ts->stream->streams[i];
                    types |= 1<<st->codec->codec_type;
                }
                if ((types & (1<<AVMEDIA_TYPE_AUDIO) && types & (1<<AVMEDIA_TYPE_VIDEO)) || pos > 100000) {
                    av_log(ts->stream, AV_LOG_DEBUG, "All programs have pmt, headers found\n");
                    ts->stream->ctx_flags &= ~AVFMTCTX_NOHEADER;
                }
            }
        }

    } else {
        int ret;
        // Note: The position here points actually behind the current packet.
        if (tss->type == MPEGTS_PES) {
            if ((ret = tss->u.pes_filter.pes_cb(tss, p, p_end - p, is_start,
                                                pos - ts->raw_packet_size)) < 0)
                return ret;
        }
    }

    return 0;
}

static void reanalyze(MpegTSContext *ts) {
    AVIOContext *pb = ts->stream->pb;
    int64_t pos = avio_tell(pb);
    if (pos < 0)
        return;
    pos -= ts->pos47_full;
    if (pos == TS_PACKET_SIZE) {
        ts->size_stat[0] ++;
    } else if (pos == TS_DVHS_PACKET_SIZE) {
        ts->size_stat[1] ++;
    } else if (pos == TS_FEC_PACKET_SIZE) {
        ts->size_stat[2] ++;
    }

    ts->size_stat_count ++;
    if (ts->size_stat_count > SIZE_STAT_THRESHOLD) {
        int newsize = 0;
        if (ts->size_stat[0] > SIZE_STAT_THRESHOLD) {
            newsize = TS_PACKET_SIZE;
        } else if (ts->size_stat[1] > SIZE_STAT_THRESHOLD) {
            newsize = TS_DVHS_PACKET_SIZE;
        } else if (ts->size_stat[2] > SIZE_STAT_THRESHOLD) {
            newsize = TS_FEC_PACKET_SIZE;
        }
        if (newsize && newsize != ts->raw_packet_size) {
            av_log(ts->stream, AV_LOG_WARNING, "changing packet size to %d\n", newsize);
            ts->raw_packet_size = newsize;
        }
        ts->size_stat_count = 0;
        memset(ts->size_stat, 0, sizeof(ts->size_stat));
    }
}

/* XXX: try to find a better synchro over several packets (use
 * get_packet_size() ?) */
static int mpegts_resync(AVFormatContext *s)
{
    MpegTSContext *ts = s->priv_data;
    AVIOContext *pb = s->pb;
    int c, i;

    for (i = 0; i < ts->resync_size; i++) {
        c = avio_r8(pb);
        if (avio_feof(pb))
            return AVERROR_EOF;
        if (c == 0x47) {
            avio_seek(pb, -1, SEEK_CUR);
            reanalyze(s->priv_data);
            return 0;
        }
    }
    av_log(s, AV_LOG_ERROR,
           "max resync size reached, could not find sync byte\n");
    /* no sync found */
    return AVERROR_INVALIDDATA;
}

/* return AVERROR_something if error or EOF. Return 0 if OK. */
static int read_packet(AVFormatContext *s, uint8_t *buf, int raw_packet_size,
                       const uint8_t **data)
{
    AVIOContext *pb = s->pb;
    int len;

    for (;;) {
        len = ffio_read_indirect(pb, buf, TS_PACKET_SIZE, data);
        if (len != TS_PACKET_SIZE)
            return len < 0 ? len : AVERROR_EOF;
        /* check packet sync byte */
        if ((*data)[0] != 0x47) {
            /* find a new packet start */
            uint64_t pos = avio_tell(pb);
            avio_seek(pb, -FFMIN(raw_packet_size, pos), SEEK_CUR);

            if (mpegts_resync(s) < 0)
                return AVERROR(EAGAIN);
            else
                continue;
        } else {
            break;
        }
    }
    return 0;
}

static void finished_reading_packet(AVFormatContext *s, int raw_packet_size)
{
    AVIOContext *pb = s->pb;
    int skip = raw_packet_size - TS_PACKET_SIZE;
    if (skip > 0)
        avio_skip(pb, skip);
}

static int handle_packets(MpegTSContext *ts, int64_t nb_packets)
{
    AVFormatContext *s = ts->stream;
    uint8_t packet[TS_PACKET_SIZE + FF_INPUT_BUFFER_PADDING_SIZE];
    const uint8_t *data;
    int64_t packet_num;
    int ret = 0;

    if (avio_tell(s->pb) != ts->last_pos) {
        int i;
        av_log(ts->stream, AV_LOG_TRACE, "Skipping after seek\n");
        /* seek detected, flush pes buffer */
        for (i = 0; i < NB_PID_MAX; i++) {
            if (ts->pids[i]) {
                if (ts->pids[i]->type == MPEGTS_PES) {
                    PESContext *pes = ts->pids[i]->u.pes_filter.opaque;
                    av_buffer_unref(&pes->buffer);
                    pes->data_index = 0;
                    pes->state = MPEGTS_SKIP; /* skip until pes header */
                } else if (ts->pids[i]->type == MPEGTS_SECTION) {
                    ts->pids[i]->u.section_filter.last_ver = -1;
                }
                ts->pids[i]->last_cc = -1;
                ts->pids[i]->last_pcr = -1;
            }
        }
    }

    ts->stop_parse = 0;
    packet_num = 0;
    memset(packet + TS_PACKET_SIZE, 0, FF_INPUT_BUFFER_PADDING_SIZE);
    for (;;) {
        packet_num++;
        if (nb_packets != 0 && packet_num >= nb_packets ||
            ts->stop_parse > 1) {
            ret = AVERROR(EAGAIN);
            break;
        }
        if (ts->stop_parse > 0)
            break;

        ret = read_packet(s, packet, ts->raw_packet_size, &data);
        if (ret != 0)
            break;
        ret = handle_packet(ts, data);
        finished_reading_packet(s, ts->raw_packet_size);
        if (ret != 0)
            break;
    }
    ts->last_pos = avio_tell(s->pb);
    return ret;
}

static int mpegts_probe(AVProbeData *p)
{
    const int size = p->buf_size;
    int maxscore = 0;
    int sumscore = 0;
    int i;
    int check_count = size / TS_FEC_PACKET_SIZE;
#define CHECK_COUNT 10
#define CHECK_BLOCK 100

    if (check_count < CHECK_COUNT)
        return 0;

    for (i = 0; i<check_count; i+=CHECK_BLOCK) {
        int left = FFMIN(check_count - i, CHECK_BLOCK);
        int score      = analyze(p->buf + TS_PACKET_SIZE     *i, TS_PACKET_SIZE     *left, TS_PACKET_SIZE     , NULL, 1);
        int dvhs_score = analyze(p->buf + TS_DVHS_PACKET_SIZE*i, TS_DVHS_PACKET_SIZE*left, TS_DVHS_PACKET_SIZE, NULL, 1);
        int fec_score  = analyze(p->buf + TS_FEC_PACKET_SIZE *i, TS_FEC_PACKET_SIZE *left, TS_FEC_PACKET_SIZE , NULL, 1);
        score = FFMAX3(score, dvhs_score, fec_score);
        sumscore += score;
        maxscore = FFMAX(maxscore, score);
    }

    sumscore = sumscore * CHECK_COUNT / check_count;
    maxscore = maxscore * CHECK_COUNT / CHECK_BLOCK;

    av_dlog(0, "TS score: %d %d\n", sumscore, maxscore);

    if      (sumscore > 6) return AVPROBE_SCORE_MAX   + sumscore - CHECK_COUNT;
    else if (maxscore > 6) return AVPROBE_SCORE_MAX/2 + sumscore - CHECK_COUNT;
    else
        return 0;
}

/* return the 90kHz PCR and the extension for the 27MHz PCR. return
 * (-1) if not available */
static int parse_pcr(int64_t *ppcr_high, int *ppcr_low, const uint8_t *packet)
{
    int afc, len, flags;
    const uint8_t *p;
    unsigned int v;

    afc = (packet[3] >> 4) & 3;
    if (afc <= 1)
        return AVERROR_INVALIDDATA;
    p   = packet + 4;
    len = p[0];
    p++;
    if (len == 0)
        return AVERROR_INVALIDDATA;
    flags = *p++;
    len--;
    if (!(flags & 0x10))
        return AVERROR_INVALIDDATA;
    if (len < 6)
        return AVERROR_INVALIDDATA;
    v          = AV_RB32(p);
    *ppcr_high = ((int64_t) v << 1) | (p[4] >> 7);
    *ppcr_low  = ((p[4] & 1) << 8) | p[5];
    return 0;
}

static void seek_back(AVFormatContext *s, AVIOContext *pb, int64_t pos) {

    /* NOTE: We attempt to seek on non-seekable files as well, as the
     * probe buffer usually is big enough. Only warn if the seek failed
     * on files where the seek should work. */
    if (avio_seek(pb, pos, SEEK_SET) < 0)
        av_log(s, pb->seekable ? AV_LOG_ERROR : AV_LOG_INFO, "Unable to seek back to the start\n");
}

static int mpegts_read_header(AVFormatContext *s)
{
    MpegTSContext *ts = s->priv_data;
    AVIOContext *pb   = s->pb;
    uint8_t buf[8 * 1024] = {0};
    int len;
    int64_t pos, probesize = s->probesize ? s->probesize : s->probesize2;

    if (ffio_ensure_seekback(pb, probesize) < 0)
        av_log(s, AV_LOG_WARNING, "Failed to allocate buffers for seekback\n");

    /* read the first 8192 bytes to get packet size */
    pos = avio_tell(pb);
    len = avio_read(pb, buf, sizeof(buf));
    ts->raw_packet_size = get_packet_size(buf, len);
    if (ts->raw_packet_size <= 0) {
        av_log(s, AV_LOG_WARNING, "Could not detect TS packet size, defaulting to non-FEC/DVHS\n");
        ts->raw_packet_size = TS_PACKET_SIZE;
    }
    ts->stream     = s;
    ts->auto_guess = 0;

    if (s->iformat == &ff_mpegts_demuxer) {
        /* normal demux */

        /* first do a scan to get all the services */
        seek_back(s, pb, pos);

        mpegts_open_section_filter(ts, SDT_PID, sdt_cb, ts, 1);

        mpegts_open_section_filter(ts, PAT_PID, pat_cb, ts, 1);

        handle_packets(ts, probesize / ts->raw_packet_size);
        /* if could not find service, enable auto_guess */

        ts->auto_guess = 1;

        av_log(ts->stream, AV_LOG_TRACE, "tuning done\n");

        s->ctx_flags |= AVFMTCTX_NOHEADER;
    } else {
        AVStream *st;
        int pcr_pid, pid, nb_packets, nb_pcrs, ret, pcr_l;
        int64_t pcrs[2], pcr_h;
        int packet_count[2];
        uint8_t packet[TS_PACKET_SIZE];
        const uint8_t *data;

        /* only read packets */

        st = avformat_new_stream(s, NULL);
        if (!st)
            return AVERROR(ENOMEM);
        avpriv_set_pts_info(st, 60, 1, 27000000);
        st->codec->codec_type = AVMEDIA_TYPE_DATA;
        st->codec->codec_id   = AV_CODEC_ID_MPEG2TS;

        /* we iterate until we find two PCRs to estimate the bitrate */
        pcr_pid    = -1;
        nb_pcrs    = 0;
        nb_packets = 0;
        for (;;) {
            ret = read_packet(s, packet, ts->raw_packet_size, &data);
            if (ret < 0)
                return ret;
            pid = AV_RB16(data + 1) & 0x1fff;
            if ((pcr_pid == -1 || pcr_pid == pid) &&
                parse_pcr(&pcr_h, &pcr_l, data) == 0) {
                finished_reading_packet(s, ts->raw_packet_size);
                pcr_pid = pid;
                packet_count[nb_pcrs] = nb_packets;
                pcrs[nb_pcrs] = pcr_h * 300 + pcr_l;
                nb_pcrs++;
                if (nb_pcrs >= 2)
                    break;
            } else {
                finished_reading_packet(s, ts->raw_packet_size);
            }
            nb_packets++;
        }

        /* NOTE1: the bitrate is computed without the FEC */
        /* NOTE2: it is only the bitrate of the start of the stream */
        ts->pcr_incr = (pcrs[1] - pcrs[0]) / (packet_count[1] - packet_count[0]);
        ts->cur_pcr  = pcrs[0] - ts->pcr_incr * packet_count[0];
        s->bit_rate  = TS_PACKET_SIZE * 8 * 27000000LL / ts->pcr_incr;
        st->codec->bit_rate = s->bit_rate;
        st->start_time      = ts->cur_pcr;
        av_log(ts->stream, AV_LOG_TRACE, "start=%0.3f pcr=%0.3f incr=%d\n",
                st->start_time / 1000000.0, pcrs[0] / 27e6, ts->pcr_incr);
    }

    seek_back(s, pb, pos);
    return 0;
}

#define MAX_PACKET_READAHEAD ((128 * 1024) / 188)

static int mpegts_raw_read_packet(AVFormatContext *s, AVPacket *pkt)
{
    MpegTSContext *ts = s->priv_data;
    int ret, i;
    int64_t pcr_h, next_pcr_h, pos;
    int pcr_l, next_pcr_l;
    uint8_t pcr_buf[12];
    const uint8_t *data;

    if (av_new_packet(pkt, TS_PACKET_SIZE) < 0)
        return AVERROR(ENOMEM);
    ret = read_packet(s, pkt->data, ts->raw_packet_size, &data);
    pkt->pos = avio_tell(s->pb);
    if (ret < 0) {
        av_free_packet(pkt);
        return ret;
    }
    if (data != pkt->data)
        memcpy(pkt->data, data, ts->raw_packet_size);
    finished_reading_packet(s, ts->raw_packet_size);
    if (ts->mpeg2ts_compute_pcr) {
        /* compute exact PCR for each packet */
        if (parse_pcr(&pcr_h, &pcr_l, pkt->data) == 0) {
            /* we read the next PCR (XXX: optimize it by using a bigger buffer */
            pos = avio_tell(s->pb);
            for (i = 0; i < MAX_PACKET_READAHEAD; i++) {
                avio_seek(s->pb, pos + i * ts->raw_packet_size, SEEK_SET);
                avio_read(s->pb, pcr_buf, 12);
                if (parse_pcr(&next_pcr_h, &next_pcr_l, pcr_buf) == 0) {
                    /* XXX: not precise enough */
                    ts->pcr_incr =
                        ((next_pcr_h - pcr_h) * 300 + (next_pcr_l - pcr_l)) /
                        (i + 1);
                    break;
                }
            }
            avio_seek(s->pb, pos, SEEK_SET);
            /* no next PCR found: we use previous increment */
            ts->cur_pcr = pcr_h * 300 + pcr_l;
        }
        pkt->pts      = ts->cur_pcr;
        pkt->duration = ts->pcr_incr;
        ts->cur_pcr  += ts->pcr_incr;
    }
    pkt->stream_index = 0;
    return 0;
}

static int mpegts_read_packet(AVFormatContext *s, AVPacket *pkt)
{
    MpegTSContext *ts = s->priv_data;
    int ret, i;

    pkt->size = -1;
    ts->pkt = pkt;
    ret = handle_packets(ts, 0);
    if (ret < 0) {
        av_free_packet(ts->pkt);
        /* flush pes data left */
        for (i = 0; i < NB_PID_MAX; i++)
            if (ts->pids[i] && ts->pids[i]->type == MPEGTS_PES) {
                PESContext *pes = ts->pids[i]->u.pes_filter.opaque;
                if (pes->state == MPEGTS_PAYLOAD && pes->data_index > 0) {
                    new_pes_packet(pes, pkt);
                    pes->state = MPEGTS_SKIP;
                    ret = 0;
                    break;
                }
            }
    }

    if (!ret && pkt->size < 0)
        ret = AVERROR(EINTR);
    return ret;
}

static void mpegts_free(MpegTSContext *ts)
{
    int i;

    clear_programs(ts);

    for (i = 0; i < NB_PID_MAX; i++)
        if (ts->pids[i])
            mpegts_close_filter(ts, ts->pids[i]);
}

static int mpegts_read_close(AVFormatContext *s)
{
    MpegTSContext *ts = s->priv_data;
    mpegts_free(ts);
    return 0;
}

static av_unused int64_t mpegts_get_pcr(AVFormatContext *s, int stream_index,
                              int64_t *ppos, int64_t pos_limit)
{
    MpegTSContext *ts = s->priv_data;
    int64_t pos, timestamp;
    uint8_t buf[TS_PACKET_SIZE];
    int pcr_l, pcr_pid =
        ((PESContext *)s->streams[stream_index]->priv_data)->pcr_pid;
    int pos47 = ts->pos47_full % ts->raw_packet_size;
    pos =
        ((*ppos + ts->raw_packet_size - 1 - pos47) / ts->raw_packet_size) *
        ts->raw_packet_size + pos47;
    while(pos < pos_limit) {
        if (avio_seek(s->pb, pos, SEEK_SET) < 0)
            return AV_NOPTS_VALUE;
        if (avio_read(s->pb, buf, TS_PACKET_SIZE) != TS_PACKET_SIZE)
            return AV_NOPTS_VALUE;
        if (buf[0] != 0x47) {
            avio_seek(s->pb, -TS_PACKET_SIZE, SEEK_CUR);
            if (mpegts_resync(s) < 0)
                return AV_NOPTS_VALUE;
            pos = avio_tell(s->pb);
            continue;
        }
        if ((pcr_pid < 0 || (AV_RB16(buf + 1) & 0x1fff) == pcr_pid) &&
            parse_pcr(&timestamp, &pcr_l, buf) == 0) {
            *ppos = pos;
            return timestamp;
        }
        pos += ts->raw_packet_size;
    }

    return AV_NOPTS_VALUE;
}

static int64_t mpegts_get_dts(AVFormatContext *s, int stream_index,
                              int64_t *ppos, int64_t pos_limit)
{
    MpegTSContext *ts = s->priv_data;
    int64_t pos;
    int pos47 = ts->pos47_full % ts->raw_packet_size;
    pos = ((*ppos  + ts->raw_packet_size - 1 - pos47) / ts->raw_packet_size) * ts->raw_packet_size + pos47;
    ff_read_frame_flush(s);
    if (avio_seek(s->pb, pos, SEEK_SET) < 0)
        return AV_NOPTS_VALUE;
    while(pos < pos_limit) {
        int ret;
        AVPacket pkt;
        av_init_packet(&pkt);
        ret = av_read_frame(s, &pkt);
        if (ret < 0)
            return AV_NOPTS_VALUE;
        av_free_packet(&pkt);
        if (pkt.dts != AV_NOPTS_VALUE && pkt.pos >= 0) {
            ff_reduce_index(s, pkt.stream_index);
            av_add_index_entry(s->streams[pkt.stream_index], pkt.pos, pkt.dts, 0, 0, AVINDEX_KEYFRAME /* FIXME keyframe? */);
            if (pkt.stream_index == stream_index && pkt.pos >= *ppos) {
                *ppos = pkt.pos;
                return pkt.dts;
            }
        }
        pos = pkt.pos;
    }

    return AV_NOPTS_VALUE;
}

/**************************************************************/
/* parsing functions - called from other demuxers such as RTP */

MpegTSContext *avpriv_mpegts_parse_open(AVFormatContext *s)
{
    MpegTSContext *ts;

    ts = av_mallocz(sizeof(MpegTSContext));
    if (!ts)
        return NULL;
    /* no stream case, currently used by RTP */
    ts->raw_packet_size = TS_PACKET_SIZE;
    ts->stream = s;
    ts->auto_guess = 1;
    mpegts_open_section_filter(ts, SDT_PID, sdt_cb, ts, 1);
    mpegts_open_section_filter(ts, PAT_PID, pat_cb, ts, 1);

    return ts;
}

/* return the consumed length if a packet was output, or -1 if no
 * packet is output */
int avpriv_mpegts_parse_packet(MpegTSContext *ts, AVPacket *pkt,
                               const uint8_t *buf, int len)
{
    int len1;

    len1 = len;
    ts->pkt = pkt;
    for (;;) {
        ts->stop_parse = 0;
        if (len < TS_PACKET_SIZE)
            return AVERROR_INVALIDDATA;
        if (buf[0] != 0x47) {
            buf++;
            len--;
        } else {
            handle_packet(ts, buf);
            buf += TS_PACKET_SIZE;
            len -= TS_PACKET_SIZE;
            if (ts->stop_parse == 1)
                break;
        }
    }
    return len1 - len;
}

void avpriv_mpegts_parse_close(MpegTSContext *ts)
{
    mpegts_free(ts);
    av_free(ts);
}

AVInputFormat ff_mpegts_demuxer = {
    .name           = "mpegts",
    .long_name      = NULL_IF_CONFIG_SMALL("MPEG-TS (MPEG-2 Transport Stream)"),
    .priv_data_size = sizeof(MpegTSContext),
    .read_probe     = mpegts_probe,
    .read_header    = mpegts_read_header,
    .read_packet    = mpegts_read_packet,
    .read_close     = mpegts_read_close,
    .read_timestamp = mpegts_get_dts,
    .flags          = AVFMT_SHOW_IDS | AVFMT_TS_DISCONT,
    .priv_class     = &mpegts_class,
};

AVInputFormat ff_mpegtsraw_demuxer = {
    .name           = "mpegtsraw",
    .long_name      = NULL_IF_CONFIG_SMALL("raw MPEG-TS (MPEG-2 Transport Stream)"),
    .priv_data_size = sizeof(MpegTSContext),
    .read_header    = mpegts_read_header,
    .read_packet    = mpegts_raw_read_packet,
    .read_close     = mpegts_read_close,
    .read_timestamp = mpegts_get_dts,
    .flags          = AVFMT_SHOW_IDS | AVFMT_TS_DISCONT,
    .priv_class     = &mpegtsraw_class,
};<|MERGE_RESOLUTION|>--- conflicted
+++ resolved
@@ -697,11 +697,8 @@
     { 0x11, AVMEDIA_TYPE_AUDIO, AV_CODEC_ID_AAC_LATM   }, /* LATM syntax */
 #endif
     { 0x1b, AVMEDIA_TYPE_VIDEO, AV_CODEC_ID_H264       },
-<<<<<<< HEAD
     { 0x20, AVMEDIA_TYPE_VIDEO, AV_CODEC_ID_H264       },
-=======
     { 0x21, AVMEDIA_TYPE_VIDEO, AV_CODEC_ID_JPEG2000   },
->>>>>>> 42bc768e
     { 0x24, AVMEDIA_TYPE_VIDEO, AV_CODEC_ID_HEVC       },
     { 0x42, AVMEDIA_TYPE_VIDEO, AV_CODEC_ID_CAVS       },
     { 0xd1, AVMEDIA_TYPE_VIDEO, AV_CODEC_ID_DIRAC      },
