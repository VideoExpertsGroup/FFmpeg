--- conflicted
+++ resolved
@@ -277,21 +277,14 @@
     { CODEC_ID_DPX,          MKTAG('d', 'p', 'x', ' ') },
     { CODEC_ID_KGV1,         MKTAG('K', 'G', 'V', '1') },
     { CODEC_ID_LAGARITH,     MKTAG('L', 'A', 'G', 'S') },
-<<<<<<< HEAD
     { CODEC_ID_G2M,          MKTAG('G', '2', 'M', '2') },
     { CODEC_ID_G2M,          MKTAG('G', '2', 'M', '3') },
     { CODEC_ID_G2M,          MKTAG('G', '2', 'M', '4') },
     { CODEC_ID_AMV,          MKTAG('A', 'M', 'V', 'F') },
-    { CODEC_ID_UTVIDEO,      MKTAG('U', 'L', 'Y', '0') },
-    { CODEC_ID_UTVIDEO,      MKTAG('U', 'L', 'Y', '2') },
-    { CODEC_ID_UTVIDEO,      MKTAG('U', 'L', 'R', 'G') },
-    { CODEC_ID_UTVIDEO,      MKTAG('U', 'L', 'R', 'A') },
-=======
     { CODEC_ID_UTVIDEO,      MKTAG('U', 'L', 'R', 'A') },
     { CODEC_ID_UTVIDEO,      MKTAG('U', 'L', 'R', 'G') },
     { CODEC_ID_UTVIDEO,      MKTAG('U', 'L', 'Y', '0') },
     { CODEC_ID_UTVIDEO,      MKTAG('U', 'L', 'Y', '2') },
->>>>>>> 8096fdf0
     { CODEC_ID_NONE,         0 }
 };
 
